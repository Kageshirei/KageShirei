use alloc::collections::BTreeSet;

use rand::{distributions::Alphanumeric, thread_rng, Rng};

/// Generates a random request ID consisting of 32 alphanumeric characters.
///
/// # Returns
/// A `String` containing the generated request ID.
pub fn generate_request_id(len: usize) -> String {
    thread_rng()
        .sample_iter(&Alphanumeric)
        .take(len)
        .map(char::from)
        .collect()
}

/// Helper function to generate a random string of length between 3 and 10 characters.
///
/// # Returns
/// A `String` containing the generated random string.
pub fn generate_random_string() -> String {
    thread_rng()
        .sample_iter(&Alphanumeric)
        .take(thread_rng().gen_range(3 .. 10))
        .map(char::from)
        .collect()
}

/// Generates a unique set of random positions within a specified range.
///
/// # Arguments
///
/// * `num_positions` - The number of unique positions to generate.
/// * `start_index` - The start of the range (inclusive).
/// * `end_index` - The end of the range (exclusive).
///
/// # Returns
///
/// A `Vec<usize>` containing the unique random positions.
pub fn generate_unique_positions(num_positions: usize, start_index: usize, end_index: usize) -> Vec<usize> {
    let mut positions: BTreeSet<usize> = BTreeSet::new();
    // let mut positions = HashSet::new();
    while positions.len() < num_positions {
        positions.insert(thread_rng().gen_range(start_index .. end_index));
    }
    positions.into_iter().collect()
}

/// Generates random lengths that sum to 32
///
/// # Returns
///
/// A `Vec<usize>` containing three random lengths that sum to 32.
pub fn generate_random_lengths_for_request_id(len: usize) -> (usize, usize, usize) {
    let mut rng = thread_rng();
    let first = rng.gen_range(1 .. (len - 2));
    let second = rng.gen_range(1 .. (len - first));
    let third = len - first - second;
    (first, second, third)
}

/// Generates a random path similar to Example 2 in the comments.
///
/// This function randomly generates a path of three types:
/// - Type 0: A single position for the request ID within a range of random strings. The index of the request ID
///   position is included as part of the path.
/// - Type 1: Three positions for fragments of the request ID within a range of random strings, separated by randomly
///   chosen separators. The positions of the fragments are included in the path.
/// - Type 2: The request ID is inserted randomly into the path without any indices or positions being included in the
///   path. The first string of length 32 is automatically recognized as the request ID.
///
/// # Arguments
///
/// * `request_id_len` - The length of the request ID (typically 32).
/// * `start_index` - The start of the range for the ID position(s) (inclusive).
/// * `end_index` - The end of the range for the ID position(s) (exclusive).
///
/// # Returns
///
/// A tuple containing:
/// * The path type (0, 1, or 2).
/// * A `String` containing the generated path.
/// * A `String` containing the generated request ID.
///
/// # Path Type Explanation:
///
/// **Type 0:**
/// Path: `/1/a/b/request_id/c/d`
/// - "1" indicates the position where the request ID appears (position 1 in this case).
///
/// **Type 1:**
/// Path: `/0;2-4/a/b/part1/c/part2/d/part3`
/// - "0;2-4" indicates the positions where the request ID is split and inserted as fragments ("part1", "part2",
///   "part3").
///
/// **Type 2:**
/// Path: `/a/b/request_id/c/d`
/// - The request ID appears as a string of length 32 somewhere in the path without any numerical indices.
pub fn generate_path(request_id_len: usize, start_index: usize, end_index: usize) -> (usize, String, String) {
    // Randomly choose the path type (0 or 1)
    let path_type = thread_rng().gen_range(0 .. 3);
    // Generate a random request ID of the specified length
    let request_id = generate_request_id(request_id_len);

    if path_type == 0 {
        // Type 0: Single position for the request ID
        // Randomly choose an index within the range for the request ID
        let id_position: usize = thread_rng().gen_range(start_index .. end_index);
        // Generate random strings for the path parts
        let mut path_parts: Vec<String> = (0 .. (end_index - start_index))
            .map(|_| generate_random_string())
            .collect();
        // Insert the request ID at the chosen position
        path_parts[id_position] = request_id.clone();
        // Convert the ID position to a string for inclusion in the path
        let id_position_str = id_position.to_string();
        // Return the path type, the generated path, and the request ID
        (
            path_type,
            format!("/{}/{}", id_position_str, path_parts.join("/")),
            request_id,
        )
    }
    else if path_type == 1 {
        // Type 1: Multiple positions for fragments of the request ID
        // Define possible separators
        let separators = [",", ";", ":", ".", "-", "_", " ", "|", "$"];
        // Randomly choose two separators
        let chosen_separators: Vec<&str> = (0 .. 2)
            .map(|_| separators[thread_rng().gen_range(0 .. separators.len())])
            .collect();

        // Generate three unique positions for the request ID fragments within the range
        let id_positions: Vec<usize> = generate_unique_positions(3, start_index, end_index);

        // Generate random strings for the path parts
        let mut path_parts: Vec<String> = (0 .. (end_index - start_index))
            .map(|_| generate_random_string())
            .collect();

        // Randomly divide the request ID into three parts
        let (len1, len2, len3) = generate_random_lengths_for_request_id(request_id_len);
        let id_parts = vec![
            &request_id[0 .. len1],
            &request_id[len1 .. len1 + len2],
            &request_id[len1 + len2 .. len1 + len2 + len3],
        ];

        // Insert the request ID fragments at the chosen positions
        for (i, &pos) in id_positions.iter().enumerate() {
            path_parts[pos] = id_parts[i].to_string();
        }

        // Format the final path with the positions, separators, and path parts
        (
            path_type,
            format!(
                "/{}{}{}{}{}/{}",
                id_positions[0],
                chosen_separators[0],
                id_positions[1],
                chosen_separators[1],
                id_positions[2],
                path_parts.join("/")
            ),
            request_id,
        )
    }
    else {
        // Type 2: Request ID without any index, just randomly placed in the path
        let id_position: usize = thread_rng().gen_range(start_index .. end_index);
        let mut path_parts: Vec<String> = (0 .. (end_index - start_index))
            .map(|_| generate_random_string())
            .collect();
        path_parts[id_position] = request_id.clone();
        // Return the path type, the generated path without index, and the request ID
        (path_type, format!("/{}", path_parts.join("/")), request_id)
    }
}

#[derive(Debug, PartialEq)]
pub enum AgentErrors {
    ChangeDirectoryFailed,
    PrintWorkingDirectoryFailed,
    CmdOutputIsEmpty,
    Other(&'static str),
}

impl AgentErrors {
    /// Returns a message describing the error.
    pub fn message(&self) -> &str {
        match self {
            AgentErrors::ChangeDirectoryFailed => "Failed to change directory",
            AgentErrors::PrintWorkingDirectoryFailed => "Failed to retrieve current working directory",
            AgentErrors::CmdOutputIsEmpty => "Failed to retrieve output from cmd",
            AgentErrors::Other(msg) => msg,
        }
    }
}

#[cfg(test)]
mod tests {
<<<<<<< HEAD
=======
    use libc_print::libc_println;
>>>>>>> e534ef7c

    use super::*;

    #[test]
    fn test_generate_request_id() {
        let request_id = generate_request_id(32);
        libc_println!("Generated Request ID: {}", request_id);
        assert_eq!(request_id.len(), 32, "Request ID length is not 32");
        assert!(
            request_id.chars().all(char::is_alphanumeric),
            "Request ID contains non-alphanumeric characters"
        );
    }

    #[test]
    fn test_generate_path() {
        for _ in 0 .. 10 {
            let request_id_len = 32;
            let start_index = 0;
            let end_index = 6;

            // Generate the path, path type, and request ID
            let (path_type, path, request_id) = generate_path(request_id_len, start_index, end_index);

            libc_println!("Generated Path: - {}: {}", path_type, path);
            libc_println!("Request ID: {}", request_id);

            // Split the path into parts by "/"
            let parts: Vec<&str> = path.split('/').collect();

            if path_type == 0 {
                // Check for type 0 path
                assert_eq!(
                    parts.len(),
                    end_index + 2,
                    "Path does not contain the expected number of parts"
                );
                let id_position: usize = parts[1].parse().unwrap();
                // Ensure id_position is within the valid range
                assert!(id_position < end_index, "id_position is out of valid range");
                // Check that the request ID matches the part at the specified position
                assert_eq!(
                    parts[id_position + 2],
                    request_id,
                    "Request ID does not match at the specified position"
                );
            }
            else if path_type == 1 {
                // Check for type 1 path
                assert_eq!(
                    parts.len(),
                    end_index + 2,
                    "Path does not contain the expected number of parts"
                );

                let first_part = parts[1];
                let separators = [",", ";", ":", ".", "-", "_", " ", "|", "$"];
                let mut separator_count = 0;
                let mut id_positions = Vec::new();

                // Count the separators in the first part
                for sep in &separators {
                    if first_part.contains(*sep) {
                        separator_count += first_part.matches(*sep).count();
                    }
                }
                // Ensure there are exactly 2 separators
                assert_eq!(separator_count, 2, "Path does not contain 2 separators");

                // Extract positions from the first part
                let positions_and_separators: Vec<&str> = first_part.split(|c: char| !c.is_numeric()).collect();
                for pos in positions_and_separators {
                    if let Ok(position) = pos.parse::<usize>() {
                        id_positions.push(position);
                    }
                }

                // Ensure there are exactly 3 ID positions
                assert_eq!(
                    id_positions.len(),
                    3,
                    "Path does not contain 3 ID positions"
                );
                // Ensure all ID positions are within the valid range
                assert!(
                    id_positions.iter().all(|&pos| pos < end_index),
                    "One or more ID positions are out of valid range"
                );

                // Concatenate ID fragments from the specified positions
                let mut concatenated_id = String::new();
                for &pos in &id_positions {
                    concatenated_id.push_str(parts[pos + 2]);
                }

                // Ensure the concatenated ID length is 32
                assert_eq!(
                    concatenated_id.len(),
                    32,
                    "Concatenated ID parts length is not 32"
                );
                // Ensure the concatenated ID matches the request ID
                assert_eq!(
                    concatenated_id, request_id,
                    "Concatenated ID does not match the request ID"
                );
            }
            else {
                // Check for type 2 path
                // Ensure that the path contains the correct number of parts
                assert_eq!(
                    parts.len(),
                    end_index + 1,
                    "Path does not contain the expected number of parts"
                );

                // Ensure there is one part with length equal to the request ID (32 characters)
                let mut found_request_id = None;
                for part in &parts {
                    if part.len() == 32 {
                        found_request_id = Some(part.to_string());
                        break;
                    }
                }

                // Ensure we found the request ID in the path
                assert!(
                    found_request_id.is_some(),
                    "Did not find the request ID in the path"
                );

                // Ensure the found request ID matches the generated request ID
                assert_eq!(
                    found_request_id.unwrap(),
                    request_id,
                    "Request ID found in the path does not match the generated request ID"
                );
            }
            libc_println!();
        }
    }
}<|MERGE_RESOLUTION|>--- conflicted
+++ resolved
@@ -200,10 +200,6 @@
 
 #[cfg(test)]
 mod tests {
-<<<<<<< HEAD
-=======
-    use libc_print::libc_println;
->>>>>>> e534ef7c
 
     use super::*;
 
