--- conflicted
+++ resolved
@@ -1,5 +1,4 @@
 #![no_std]
-<<<<<<< HEAD
 //! # nt_heap_alloc
 //!
 //! This crate provides a custom memory allocator for `no_std` environments using the NT Heap API.
@@ -8,12 +7,9 @@
 //! management while maintaining a lightweight footprint suitable for specialized applications.
 //!
 //! ## Features
-//! - **Custom Heap Management:** Provides a `GlobalAlloc` implementation using Windows NT Heap
-//!   APIs.
-//! - **Dynamic Allocation:** Supports memory allocation, reallocation, and deallocation with
-//!   options for zeroed memory.
-//! - **Thread Safety:** Ensures safe access and initialization of heap functions with atomic flags
-//!   and RwLockes.
+//! - **Custom Heap Management:** Provides a `GlobalAlloc` implementation using Windows NT Heap APIs.
+//! - **Dynamic Allocation:** Supports memory allocation, reallocation, and deallocation with options for zeroed memory.
+//! - **Thread Safety:** Ensures safe access and initialization of heap functions with atomic flags and RwLockes.
 //!
 //! ## Examples
 //!
@@ -60,9 +56,6 @@
 //! Includes comprehensive tests for allocation, deallocation, and reallocation to ensure the
 //! allocator works as intended. The tests validate compatibility with various data structures like
 //! `Vec`, `Box`, and `String`.
-=======
-
->>>>>>> e534ef7c
 extern crate alloc;
 
 pub mod nt_heapalloc_def;
@@ -136,7 +129,6 @@
 
     unsafe {
         // Resolve RtlCreateHeap
-<<<<<<< HEAD
         let rtl_create_heap_addr = peb_get_function_addr(ntdll_address, RTL_CREATE_HEAP_H);
         let rtl_create_heap_lock = RTL_CREATE_HEAP.write();
         *rtl_create_heap_lock.get() = Some(core::mem::transmute::<*mut u8, RtlCreateHeap>(
@@ -170,22 +162,6 @@
         *rtl_destroy_heap_lock.get() = Some(core::mem::transmute::<*mut u8, RtlDestroyHeap>(
             rtl_destroy_heap_addr,
         ));
-=======
-        let rtl_create_heap_addr = ldr_function_addr(ntdll_address, RTL_CREATE_HEAP_H);
-        *RTL_CREATE_HEAP.lock().get() = Some(core::mem::transmute(rtl_create_heap_addr));
-        // Resolve RtlAllocateHeap
-        let rtl_allocate_heap_addr = ldr_function_addr(ntdll_address, RTL_ALLOCATE_HEAP_H);
-        *RTL_ALLOCATE_HEAP.lock().get() = Some(core::mem::transmute(rtl_allocate_heap_addr));
-        // Resolve RtlFreeHeap
-        let rtl_free_heap_addr = ldr_function_addr(ntdll_address, RTL_FREE_HEAP_H);
-        *RTL_FREE_HEAP.lock().get() = Some(core::mem::transmute(rtl_free_heap_addr));
-        // Resolve RtlReAllocateHeap
-        let rtl_reallocate_heap_addr = ldr_function_addr(ntdll_address, RTL_REALLOCATE_HEAP_H);
-        *RTL_REALLOCATE_HEAP.lock().get() = Some(core::mem::transmute(rtl_reallocate_heap_addr));
-        // Resolve RtlDestroyHeap
-        let rtl_destroy_heap_addr = ldr_function_addr(ntdll_address, RTL_DESTROY_HEAP_H);
-        *RTL_DESTROY_HEAP.lock().get() = Some(core::mem::transmute(rtl_destroy_heap_addr));
->>>>>>> e534ef7c
     }
 
     // Set the initialization flag to true.
