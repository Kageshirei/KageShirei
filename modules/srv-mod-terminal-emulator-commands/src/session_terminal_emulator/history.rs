use clap::{Args, Subcommand};
use serde::{Deserialize, Serialize};
use serde_json::json;
use tracing::{debug, instrument};

use srv_mod_database::{diesel, Pool};
use srv_mod_database::diesel::{BoolExpressionMethods, ExpressionMethods, NullableExpressionMethods, Queryable, QueryDsl, SelectableHelper};
use srv_mod_database::diesel::query_builder::BoxedSelectStatement;
use srv_mod_database::diesel::sql_types::Varchar;
use srv_mod_database::diesel_async::RunQueryDsl;
use srv_mod_database::models::command::{Command, HistoryRecord};
use srv_mod_database::schema::commands;
use srv_mod_database::schema::users;

<<<<<<< HEAD
use crate::command_handler::CommandHandlerArguments;
=======
use crate::post_process_result::PostProcessResult;
>>>>>>> 1d9a3eed
use crate::session_terminal_emulator::history::restore::TerminalSessionHistoryRestoreArguments;

mod restore;

/// Terminal session arguments for the global session terminal
#[derive(Args, Debug, PartialEq, Serialize)]
pub struct TerminalSessionHistoryArguments {
    /// Display the full history including the commands hidden using `clear`
    #[arg(short, long)]
    pub full: bool,
    #[command(subcommand)]
    pub command: Option<HistorySubcommands>,
}

#[derive(Subcommand, Debug, PartialEq, Serialize)]
pub enum HistorySubcommands {
    /// Restore a list of commands from the history
    #[serde(rename = "restore")]
    Restore(TerminalSessionHistoryRestoreArguments),
}

/// Handle the history command
#[instrument]
<<<<<<< HEAD
pub async fn handle(config: CommandHandlerArguments, args: &TerminalSessionHistoryArguments) -> anyhow::Result<String> {
	debug!("Terminal command received");

	if let Some(subcommand) = &args.command {
		match subcommand {
			HistorySubcommands::Restore(args) => {
				restore::handle(config.clone(), args).await
			}
		}
	} else {
		let mut connection = config.db_pool
		                           .get()
		                           .await
		                           .map_err(|_| anyhow::anyhow!("Failed to get a connection from the pool"))?;

		let history = commands::table.inner_join(users::table)
		                             .select((
			                             commands::id,
			                             commands::command,
			                             commands::exit_code.nullable(),
			                             users::username,
			                             commands::created_at
		                             ))
			.filter(commands::session_id.eq(&config.session.session_id))
		                             .filter(
			                             // Select only commands that are not deleted or have been restored after deletion
			                             // deleted_at == null || (restored_at != null && restored_at > deleted_at)
			                             commands::deleted_at.is_null()
			                                                 .or(
				                                                 commands::restored_at.is_not_null()
					                                                 .and(
						                                                 commands::restored_at.gt(commands::deleted_at)
					                                                 )
			                                                 )
		                             )
		                             .order_by(commands::created_at.asc())
		                             .get_results::<HistoryRecord>(&mut connection)
		                             .await
		                             .map_err(|e| anyhow::anyhow!(e))?;

		Ok(
			serde_json::to_string(&history)
				.map_err(|e| anyhow::anyhow!(e))?
		)
	}
=======
pub async fn handle(session_id_v: &str, db_pool: Pool, args: &TerminalSessionHistoryArguments) -> anyhow::Result<String> {
    debug!("Terminal command received");

    let mut connection = db_pool
        .get()
        .await
        .map_err(|_| anyhow::anyhow!("Failed to get a connection from the pool"))?;

    if let Some(subcommand) = &args.command {
        match subcommand {
            HistorySubcommands::Restore(args) => {
                restore::handle(session_id_v, db_pool.clone(), args).await
            }
        }
    } else {
        let mut history = commands::table.inner_join(users::table)
            .select((
                commands::sequence_counter.nullable(),
                commands::command,
                commands::exit_code.nullable(),
                users::username,
                commands::created_at
            ))
            .filter(commands::session_id.eq(session_id_v))
            .into_boxed();

        // If the full flag is not set, filter out the commands that have been deleted
        if !args.full {
            history = history.filter(
                // Select only commands that are not deleted or have been restored after deletion
                // deleted_at == null || (restored_at != null && restored_at > deleted_at)
                commands::deleted_at.is_null()
                    .or(
                        commands::restored_at.is_not_null()
                            .and(
                                commands::restored_at.gt(commands::deleted_at)
                            )
                    )
            )
        }

        let history = history.order_by(commands::created_at.asc())
            .get_results::<HistoryRecord>(&mut connection)
            .await
            .map_err(|e| anyhow::anyhow!(e))?;

        Ok(
            serde_json::to_string(
                &PostProcessResult {
                    r#type: "history".to_string(),
                    data: history,
                }
            ).unwrap()
        )
    }
>>>>>>> 1d9a3eed
}

#[cfg(test)]
mod tests {
    use serial_test::serial;

    use rs2_srv_test_helper::tests::{drop_database, generate_test_user, make_pool};
    use srv_mod_database::models::command::CreateCommand;

    use crate::session_terminal_emulator::history::TerminalSessionHistoryArguments;

    use super::*;

    #[tokio::test]
    #[serial]
    async fn test_handle_history_display() {
        drop_database().await;
        let db_pool = make_pool().await;

        let user = generate_test_user(db_pool.clone()).await;

        let session_id_v = "global";
        let args = TerminalSessionHistoryArguments { command: None };

        let binding = db_pool.clone();

        // open a scope to automatically drop the connection once exited
        {
            let mut connection = binding.get().await.unwrap();

            let mut cmd = CreateCommand::new(user.id.clone(), session_id_v.to_string());
            cmd.command = "ls".to_string();

            // Insert a dummy command
            let inserted_command_0 = diesel::insert_into(commands::table)
                .values(&cmd)
                .returning(Command::as_select())
                .get_result(&mut connection)
                .await
                .unwrap();

            assert_eq!(inserted_command_0.deleted_at, None);
            assert_eq!(inserted_command_0.restored_at, None);

            let mut cmd = CreateCommand::new(user.id.clone(), session_id_v.to_string());
            cmd.command = "pwd".to_string();

            let inserted_command_1 = diesel::insert_into(commands::table)
                .values(&cmd)
                .returning(Command::as_select())
                .get_result(&mut connection)
                .await
                .unwrap();

            assert_eq!(inserted_command_1.deleted_at, None);
            assert_eq!(inserted_command_1.restored_at, None);
        }

        let result = handle(session_id_v, db_pool, &args).await;

        assert!(result.is_ok());
        let result = result.unwrap();
        let deserialized = serde_json::from_str::<Vec<HistoryRecord>>(result.as_str()).unwrap();

        assert_eq!(deserialized.len(), 2);
        assert_eq!(deserialized[0].command, "ls");
        assert_eq!(deserialized[1].command, "pwd");

        drop_database().await;
    }
}<|MERGE_RESOLUTION|>--- conflicted
+++ resolved
@@ -12,11 +12,8 @@
 use srv_mod_database::schema::commands;
 use srv_mod_database::schema::users;
 
-<<<<<<< HEAD
 use crate::command_handler::CommandHandlerArguments;
-=======
 use crate::post_process_result::PostProcessResult;
->>>>>>> 1d9a3eed
 use crate::session_terminal_emulator::history::restore::TerminalSessionHistoryRestoreArguments;
 
 mod restore;
@@ -40,7 +37,6 @@
 
 /// Handle the history command
 #[instrument]
-<<<<<<< HEAD
 pub async fn handle(config: CommandHandlerArguments, args: &TerminalSessionHistoryArguments) -> anyhow::Result<String> {
 	debug!("Terminal command received");
 
@@ -58,82 +54,36 @@
 
 		let history = commands::table.inner_join(users::table)
 		                             .select((
-			                             commands::id,
+			                             commands::sequence_counter.nullable(),
 			                             commands::command,
 			                             commands::exit_code.nullable(),
 			                             users::username,
 			                             commands::created_at
 		                             ))
 			.filter(commands::session_id.eq(&config.session.session_id))
-		                             .filter(
-			                             // Select only commands that are not deleted or have been restored after deletion
-			                             // deleted_at == null || (restored_at != null && restored_at > deleted_at)
-			                             commands::deleted_at.is_null()
-			                                                 .or(
-				                                                 commands::restored_at.is_not_null()
-					                                                 .and(
-						                                                 commands::restored_at.gt(commands::deleted_at)
-					                                                 )
-			                                                 )
-		                             )
-		                             .order_by(commands::created_at.asc())
-		                             .get_results::<HistoryRecord>(&mut connection)
-		                             .await
-		                             .map_err(|e| anyhow::anyhow!(e))?;
+			.into_boxed();
+
+		// If the full flag is not set, filter out the commands that have been deleted
+		if !args.full {
+			history = history.filter(
+				// Select only commands that are not deleted or have been restored after deletion
+				// deleted_at == null || (restored_at != null && restored_at > deleted_at)
+				commands::deleted_at.is_null()
+				                    .or(
+					                    commands::restored_at.is_not_null()
+					                                         .and(
+						                                         commands::restored_at.gt(commands::deleted_at)
+					                                         )
+				                    )
+			)
+		}
+
+		let history = history.order_by(commands::created_at.asc())
+		                     .get_results::<HistoryRecord>(&mut connection)
+		                     .await
+		                     .map_err(|e| anyhow::anyhow!(e))?;
 
 		Ok(
-			serde_json::to_string(&history)
-				.map_err(|e| anyhow::anyhow!(e))?
-		)
-	}
-=======
-pub async fn handle(session_id_v: &str, db_pool: Pool, args: &TerminalSessionHistoryArguments) -> anyhow::Result<String> {
-    debug!("Terminal command received");
-
-    let mut connection = db_pool
-        .get()
-        .await
-        .map_err(|_| anyhow::anyhow!("Failed to get a connection from the pool"))?;
-
-    if let Some(subcommand) = &args.command {
-        match subcommand {
-            HistorySubcommands::Restore(args) => {
-                restore::handle(session_id_v, db_pool.clone(), args).await
-            }
-        }
-    } else {
-        let mut history = commands::table.inner_join(users::table)
-            .select((
-                commands::sequence_counter.nullable(),
-                commands::command,
-                commands::exit_code.nullable(),
-                users::username,
-                commands::created_at
-            ))
-            .filter(commands::session_id.eq(session_id_v))
-            .into_boxed();
-
-        // If the full flag is not set, filter out the commands that have been deleted
-        if !args.full {
-            history = history.filter(
-                // Select only commands that are not deleted or have been restored after deletion
-                // deleted_at == null || (restored_at != null && restored_at > deleted_at)
-                commands::deleted_at.is_null()
-                    .or(
-                        commands::restored_at.is_not_null()
-                            .and(
-                                commands::restored_at.gt(commands::deleted_at)
-                            )
-                    )
-            )
-        }
-
-        let history = history.order_by(commands::created_at.asc())
-            .get_results::<HistoryRecord>(&mut connection)
-            .await
-            .map_err(|e| anyhow::anyhow!(e))?;
-
-        Ok(
             serde_json::to_string(
                 &PostProcessResult {
                     r#type: "history".to_string(),
@@ -142,75 +92,74 @@
             ).unwrap()
         )
     }
->>>>>>> 1d9a3eed
 }
 
 #[cfg(test)]
 mod tests {
-    use serial_test::serial;
+	use serial_test::serial;
 
-    use rs2_srv_test_helper::tests::{drop_database, generate_test_user, make_pool};
-    use srv_mod_database::models::command::CreateCommand;
+	use rs2_srv_test_helper::tests::{drop_database, generate_test_user, make_pool};
+	use srv_mod_database::models::command::CreateCommand;
 
-    use crate::session_terminal_emulator::history::TerminalSessionHistoryArguments;
+	use crate::session_terminal_emulator::history::TerminalSessionHistoryArguments;
 
-    use super::*;
+	use super::*;
 
-    #[tokio::test]
-    #[serial]
-    async fn test_handle_history_display() {
-        drop_database().await;
-        let db_pool = make_pool().await;
+	#[tokio::test]
+	#[serial]
+	async fn test_handle_history_display() {
+		drop_database().await;
+		let db_pool = make_pool().await;
 
-        let user = generate_test_user(db_pool.clone()).await;
+		let user = generate_test_user(db_pool.clone()).await;
 
-        let session_id_v = "global";
-        let args = TerminalSessionHistoryArguments { command: None };
+		let session_id_v = "global";
+		let args = TerminalSessionHistoryArguments { command: None };
 
-        let binding = db_pool.clone();
+		let binding = db_pool.clone();
 
-        // open a scope to automatically drop the connection once exited
-        {
-            let mut connection = binding.get().await.unwrap();
+		// open a scope to automatically drop the connection once exited
+		{
+			let mut connection = binding.get().await.unwrap();
 
-            let mut cmd = CreateCommand::new(user.id.clone(), session_id_v.to_string());
-            cmd.command = "ls".to_string();
+			let mut cmd = CreateCommand::new(user.id.clone(), session_id_v.to_string());
+			cmd.command = "ls".to_string();
 
-            // Insert a dummy command
-            let inserted_command_0 = diesel::insert_into(commands::table)
-                .values(&cmd)
-                .returning(Command::as_select())
-                .get_result(&mut connection)
-                .await
-                .unwrap();
+			// Insert a dummy command
+			let inserted_command_0 = diesel::insert_into(commands::table)
+				.values(&cmd)
+				.returning(Command::as_select())
+				.get_result(&mut connection)
+				.await
+				.unwrap();
 
-            assert_eq!(inserted_command_0.deleted_at, None);
-            assert_eq!(inserted_command_0.restored_at, None);
+			assert_eq!(inserted_command_0.deleted_at, None);
+			assert_eq!(inserted_command_0.restored_at, None);
 
-            let mut cmd = CreateCommand::new(user.id.clone(), session_id_v.to_string());
-            cmd.command = "pwd".to_string();
+			let mut cmd = CreateCommand::new(user.id.clone(), session_id_v.to_string());
+			cmd.command = "pwd".to_string();
 
-            let inserted_command_1 = diesel::insert_into(commands::table)
-                .values(&cmd)
-                .returning(Command::as_select())
-                .get_result(&mut connection)
-                .await
-                .unwrap();
+			let inserted_command_1 = diesel::insert_into(commands::table)
+				.values(&cmd)
+				.returning(Command::as_select())
+				.get_result(&mut connection)
+				.await
+				.unwrap();
 
-            assert_eq!(inserted_command_1.deleted_at, None);
-            assert_eq!(inserted_command_1.restored_at, None);
-        }
+			assert_eq!(inserted_command_1.deleted_at, None);
+			assert_eq!(inserted_command_1.restored_at, None);
+		}
 
-        let result = handle(session_id_v, db_pool, &args).await;
+		let result = handle(session_id_v, db_pool, &args).await;
 
-        assert!(result.is_ok());
-        let result = result.unwrap();
-        let deserialized = serde_json::from_str::<Vec<HistoryRecord>>(result.as_str()).unwrap();
+		assert!(result.is_ok());
+		let result = result.unwrap();
+		let deserialized = serde_json::from_str::<Vec<HistoryRecord>>(result.as_str()).unwrap();
 
-        assert_eq!(deserialized.len(), 2);
-        assert_eq!(deserialized[0].command, "ls");
-        assert_eq!(deserialized[1].command, "pwd");
+		assert_eq!(deserialized.len(), 2);
+		assert_eq!(deserialized[0].command, "ls");
+		assert_eq!(deserialized[1].command, "pwd");
 
-        drop_database().await;
-    }
+		drop_database().await;
+	}
 }