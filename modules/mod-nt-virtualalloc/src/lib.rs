#![no_std]

use core::{
    alloc::{GlobalAlloc, Layout},
    cell::UnsafeCell,
    ffi::c_void,
    ptr::null_mut,
    sync::atomic::{AtomicBool, AtomicIsize, Ordering},
};

use kageshirei_indirect_syscall::run_syscall;
use kageshirei_win32::ntapi::NtSyscall;
use mod_agentcore::ldr::{ldr_function_addr, ldr_module_peb};
use mod_hhtgates::get_syscall_number;
use spin::RwLock;

// Atomic flag contains the last status of an NT syscall.
pub static NT_ALLOCATOR_STATUS: AtomicIsize = AtomicIsize::new(0);

// Atomic flag to ensure initialization happens only once.
static INIT: AtomicBool = AtomicBool::new(false);

<<<<<<< HEAD
/// Static variables to hold the configuration and syscall information, wrapped in UnsafeCell for
/// interior mutability.
static mut NT_ALLOCATE_VIRTUAL_MEMORY_SYSCALL: RwLock<UnsafeCell<Option<NtAllocSyscall>>> =
    RwLock::new(UnsafeCell::new(None));

/// Static variables to hold the configuration and syscall information, wrapped in UnsafeCell for
/// interior mutability.
static mut NT_FREE_VIRTUAL_MEMORY_SYSCALL: RwLock<UnsafeCell<Option<NtAllocSyscall>>> =
    RwLock::new(UnsafeCell::new(None));
=======
// Static variables to hold the configuration and syscall information, wrapped in UnsafeCell for interior mutability.
static mut NT_ALLOCATE_VIRTUAL_MEMORY_SYSCALL: Mutex<UnsafeCell<Option<NtSyscall>>> = Mutex::new(UnsafeCell::new(None));

static mut NT_FREE_VIRTUAL_MEMORY_SYSCALL: Mutex<UnsafeCell<Option<NtSyscall>>> = Mutex::new(UnsafeCell::new(None));
>>>>>>> e534ef7c

/// Unsafe function to perform the initialization of the static variables.
/// This includes locating and storing the addresses and syscall numbers for `NtAllocateVirtualMemory` and
/// `NtFreeVirtualMemory`.
pub unsafe fn initialize() {
    // Check if initialization has already occurred.
    if !INIT.load(Ordering::Acquire) {
        const NTDLL_HASH: u32 = 0x1edab0ed;
        const NT_ALLOCATE_VIRTUAL_MEMORY_DBJ2: usize = 0xf783b8ec;
        const NT_FREE_VIRTUAL_MEMORY_DBJ2: usize = 0x2802c609;

        // Get the address of ntdll module in memory.
        let ntdll_address = ldr_module_peb(NTDLL_HASH);

        // Initialize the syscall for NtAllocateVirtualMemory.
        let alloc_syscall_address = ldr_function_addr(ntdll_address, NT_ALLOCATE_VIRTUAL_MEMORY_DBJ2);
        let alloc_syscall = NtSyscall {
            address: alloc_syscall_address,
            number:  get_syscall_number(alloc_syscall_address),
            hash:    NT_ALLOCATE_VIRTUAL_MEMORY_DBJ2,
        };

        #[expect(
            static_mut_refs,
            reason = "This is a controlled access to a mutable static using a RwLock, ensuring that only one thread \
                      can write at a time and preventing data races."
        )]
        let nt_allocate_virtual_memory_lock = NT_ALLOCATE_VIRTUAL_MEMORY_SYSCALL.write();
        *nt_allocate_virtual_memory_lock.get() = Some(alloc_syscall);
        // *NT_ALLOCATE_VIRTUAL_MEMORY_SYSCALL.lock().get() = Some(alloc_syscall);

        // Initialize the syscall for NtFreeVirtualMemory.
        let free_syscall_address = ldr_function_addr(ntdll_address, NT_FREE_VIRTUAL_MEMORY_DBJ2);
        let free_syscall = NtSyscall {
            address: free_syscall_address,
            number:  get_syscall_number(free_syscall_address),
            hash:    NT_FREE_VIRTUAL_MEMORY_DBJ2,
        };

        #[expect(
            static_mut_refs,
            reason = "This is a controlled access to a mutable static using a RwLock, ensuring that only one thread \
                      can write at a time and preventing data races."
        )]
        let nt_free_virtual_memory_lock = NT_FREE_VIRTUAL_MEMORY_SYSCALL.write();
        *nt_free_virtual_memory_lock.get() = Some(free_syscall);
        // *NT_FREE_VIRTUAL_MEMORY_SYSCALL.lock().get() = Some(free_syscall);

        // Set the initialization flag to true.
        INIT.store(true, Ordering::Release);
    }
}

/// Function to ensure that initialization is performed if it hasn't been already.
fn ensure_initialized() {
    unsafe {
        // Check and call initialize if not already done.
        if !INIT.load(Ordering::Acquire) {
            initialize();
        }
    }
}

<<<<<<< HEAD
/// Function to get a reference to the NtAllocateVirtualMemory syscall, ensuring initialization
/// first.
///
/// # Safety
///
/// This function is unsafe because it involves mutable static data.
/// The caller must ensure no data races occur when accessing the global instance.
#[expect(
    static_mut_refs,
    reason = "Access to mutable static data is protected by a RwLock, ensuring shared references are safe and \
              preventing data races."
)]
unsafe fn get_nt_allocate_virtual_memory_syscall() -> &'static NtAllocSyscall {
=======
/// Function to get a reference to the NtAllocateVirtualMemory syscall, ensuring initialization first.
fn get_nt_allocate_virtual_memory_syscall() -> &'static NtSyscall {
>>>>>>> e534ef7c
    ensure_initialized();
    let lock = NT_ALLOCATE_VIRTUAL_MEMORY_SYSCALL.read();
    (*lock.get()).as_ref().unwrap()
}

/// Function to get a reference to the NtFreeVirtualMemory syscall, ensuring initialization first.
<<<<<<< HEAD
///
/// # Safety
///
/// This function is unsafe because it involves mutable static data.
/// The caller must ensure no data races occur when accessing the global instance.
#[expect(
    static_mut_refs,
    reason = "Access to mutable static data is protected by a RwLock, ensuring shared references are safe and \
              preventing data races."
)]
unsafe fn get_nt_free_virtual_memory_syscall() -> &'static NtAllocSyscall {
=======
fn get_nt_free_virtual_memory_syscall() -> &'static NtSyscall {
>>>>>>> e534ef7c
    ensure_initialized();
    let lock = NT_FREE_VIRTUAL_MEMORY_SYSCALL.read();
    (*lock.get()).as_ref().unwrap()
}

/// Custom allocator using NT system calls.
pub struct NtVirtualAlloc;

unsafe impl GlobalAlloc for NtVirtualAlloc {
    /// Allocates memory as described by the given `layout` using NT system calls.
    ///
    /// This function uses the `NtAllocateVirtualMemory` system call to allocate memory.
    /// The memory is allocated with `PAGE_READWRITE` protection, which allows both
    /// reading and writing. This is appropriate for most use cases like vectors and strings.
    ///
    /// # Safety
    ///
    /// This function is unsafe because undefined behavior can result
    /// if the caller does not ensure that `layout` has non-zero size.
    ///
    /// The allocated block of memory may or may not be initialized.
    ///
    /// # Returns
    ///
    /// A pointer to newly-allocated memory, or null to indicate allocation failure.
    ///
    /// # Errors
    ///
    /// Returning a null pointer indicates that either memory is exhausted
    /// or `layout` does not meet this allocator's size or alignment constraints.
    unsafe fn alloc(&self, layout: Layout) -> *mut u8 {
        // Pointer to the allocated memory.
        let mut p_address: *mut c_void = null_mut();
        // Size of the memory to allocate.
        let region_size = layout.size();
        // Handle to the current process (-1).
        let h_process: *mut u8 = -1isize as _;

        // Retrieve the syscall information.
        let alloc_syscall = get_nt_allocate_virtual_memory_syscall();

        // Perform the system call to allocate virtual memory.
        let ntstatus = run_syscall!(
            (*alloc_syscall).number,
            (*alloc_syscall).address as usize,
            h_process,
            &mut p_address,
            0,
            &mut (region_size as usize) as *mut usize,
            0x3000, // MEM_COMMIT | MEM_RESERVE
            0x04    // PAGE_READWRITE
        );

        NT_ALLOCATOR_STATUS.store(ntstatus as isize, Ordering::SeqCst);

        // If the allocation fails, return null; otherwise, return the allocated address.
        p_address as *mut u8
    }

    /// Deallocates the block of memory at the given `ptr` pointer with the given `layout` using NT system calls.
    ///
    /// This function uses the `NtFreeVirtualMemory` system call to deallocate memory.
    ///
    /// # Safety
    ///
    /// This function is unsafe because undefined behavior can result
    /// if the caller does not ensure all the following:
    ///
    /// * `ptr` must denote a block of memory currently allocated via this allocator,
    ///
    /// * `layout` must be the same layout that was used to allocate that block of memory.
    ///
    /// Note: `NtFreeVirtualMemory` will deallocate memory in multiples of the page size (usually 4096 bytes).
    unsafe fn dealloc(&self, ptr: *mut u8, layout: Layout) {
        // Size of the memory to deallocate.
        let mut region_size = layout.size();
        // Handle to the current process (-1).
        let h_process: *mut u8 = -1isize as _;

        // Retrieve the syscall information.
        let free_syscall = get_nt_free_virtual_memory_syscall();

        // Perform the system call to free virtual memory.
        let ntstatus = run_syscall!(
            (*free_syscall).number,
            (*free_syscall).address as usize,
            h_process,
            &mut (ptr as *mut c_void),
            &mut region_size,
            0x8000 // MEM_RELEASE
        );

        NT_ALLOCATOR_STATUS.store(ntstatus as isize, Ordering::SeqCst);
    }
}

#[cfg(test)]
mod tests {
    extern crate alloc;
    use alloc::{boxed::Box, string::String, vec::Vec};
    use core::{ptr::null_mut, slice};

    use super::*;

    static GLOBAL: NtVirtualAlloc = NtVirtualAlloc;

    /// Test to check memory allocation and deallocation using `alloc` and `dealloc`.
    #[test]
    fn test_alloc_dealloc() {
        let layout = Layout::from_size_align(1024, 8).unwrap();

        unsafe {
            // Allocate 1024 bytes of memory
            let ptr = GLOBAL.alloc(layout);
            assert_ne!(ptr, null_mut(), "Allocation failed");

            // Deallocate the memory
            GLOBAL.dealloc(ptr, layout);
        }
    }

    /// Test to check zeroed memory allocation using `alloc_zeroed`.
    #[test]
    fn test_alloc_zeroed() {
        let layout = Layout::from_size_align(512, 8).unwrap();

        unsafe {
            // Allocate 512 bytes of zeroed memory
            let ptr = GLOBAL.alloc_zeroed(layout);
            assert_ne!(ptr, null_mut(), "Zeroed allocation failed");

            // Verify that the memory is actually zeroed
            let data = slice::from_raw_parts(ptr, 512);
            for &byte in data {
                assert_eq!(byte, 0, "Memory not zeroed");
            }

            // Deallocate the memory
            GLOBAL.dealloc(ptr, layout);
        }
    }

    /// Test to check memory reallocation using `realloc`.
    #[test]
    fn test_realloc() {
        let initial_layout = Layout::from_size_align(256, 8).unwrap();
        let new_size = 512;

        unsafe {
            // Initial allocation of 256 bytes
            let ptr = GLOBAL.alloc(initial_layout);
            assert_ne!(ptr, null_mut(), "Initial allocation failed");

            // Reallocate the memory to 512 bytes
            let new_ptr = GLOBAL.realloc(ptr, initial_layout, new_size);
            assert_ne!(new_ptr, null_mut(), "Reallocation failed");

            // Deallocate the memory
            let new_layout = Layout::from_size_align(new_size, 8).unwrap();
            GLOBAL.dealloc(new_ptr, new_layout);
        }
    }

    /// Test to check memory allocation and deallocation using a `Vec`.
    #[test]
    fn test_vec_allocation() {
        // Test Vec allocation and deallocation
        let mut vec: Vec<i32> = Vec::new();
        for i in 0 .. 10 {
            vec.push(i);
        }

        // Verify the contents of the vector
        for (i, &value) in vec.iter().enumerate() {
            assert_eq!(value, i as i32, "Vec contains incorrect value");
        }

        // Deallocation is automatic when the vector goes out of scope
    }

    /// Test to check memory allocation and deallocation using a `String`.
    #[test]
    fn test_string_allocation() {
        // Test String allocation and deallocation
        let mut string = String::from("Hello, ");
        string.push_str("world!");

        // Verify the contents of the string
        assert_eq!(string, "Hello, world!", "String contains incorrect value");

        // Deallocation is automatic when the string goes out of scope
    }

    /// Test to check memory allocation and deallocation using a `Box`.
    #[test]
    fn test_box_allocation() {
        // Test Box allocation and deallocation
        let boxed_value = Box::new(42);

        // Verify the value
        assert_eq!(*boxed_value, 42, "Box contains incorrect value");

        // Deallocation is automatic when the Box goes out of scope
    }
}<|MERGE_RESOLUTION|>--- conflicted
+++ resolved
@@ -20,7 +20,6 @@
 // Atomic flag to ensure initialization happens only once.
 static INIT: AtomicBool = AtomicBool::new(false);
 
-<<<<<<< HEAD
 /// Static variables to hold the configuration and syscall information, wrapped in UnsafeCell for
 /// interior mutability.
 static mut NT_ALLOCATE_VIRTUAL_MEMORY_SYSCALL: RwLock<UnsafeCell<Option<NtAllocSyscall>>> =
@@ -30,12 +29,6 @@
 /// interior mutability.
 static mut NT_FREE_VIRTUAL_MEMORY_SYSCALL: RwLock<UnsafeCell<Option<NtAllocSyscall>>> =
     RwLock::new(UnsafeCell::new(None));
-=======
-// Static variables to hold the configuration and syscall information, wrapped in UnsafeCell for interior mutability.
-static mut NT_ALLOCATE_VIRTUAL_MEMORY_SYSCALL: Mutex<UnsafeCell<Option<NtSyscall>>> = Mutex::new(UnsafeCell::new(None));
-
-static mut NT_FREE_VIRTUAL_MEMORY_SYSCALL: Mutex<UnsafeCell<Option<NtSyscall>>> = Mutex::new(UnsafeCell::new(None));
->>>>>>> e534ef7c
 
 /// Unsafe function to perform the initialization of the static variables.
 /// This includes locating and storing the addresses and syscall numbers for `NtAllocateVirtualMemory` and
@@ -55,7 +48,7 @@
         let alloc_syscall = NtSyscall {
             address: alloc_syscall_address,
             number:  get_syscall_number(alloc_syscall_address),
-            hash:    NT_ALLOCATE_VIRTUAL_MEMORY_DBJ2,
+            hash:    0xf783b8ec,
         };
 
         #[expect(
@@ -99,7 +92,6 @@
     }
 }
 
-<<<<<<< HEAD
 /// Function to get a reference to the NtAllocateVirtualMemory syscall, ensuring initialization
 /// first.
 ///
@@ -113,17 +105,12 @@
               preventing data races."
 )]
 unsafe fn get_nt_allocate_virtual_memory_syscall() -> &'static NtAllocSyscall {
-=======
-/// Function to get a reference to the NtAllocateVirtualMemory syscall, ensuring initialization first.
-fn get_nt_allocate_virtual_memory_syscall() -> &'static NtSyscall {
->>>>>>> e534ef7c
     ensure_initialized();
     let lock = NT_ALLOCATE_VIRTUAL_MEMORY_SYSCALL.read();
     (*lock.get()).as_ref().unwrap()
 }
 
 /// Function to get a reference to the NtFreeVirtualMemory syscall, ensuring initialization first.
-<<<<<<< HEAD
 ///
 /// # Safety
 ///
@@ -135,9 +122,6 @@
               preventing data races."
 )]
 unsafe fn get_nt_free_virtual_memory_syscall() -> &'static NtAllocSyscall {
-=======
-fn get_nt_free_virtual_memory_syscall() -> &'static NtSyscall {
->>>>>>> e534ef7c
     ensure_initialized();
     let lock = NT_FREE_VIRTUAL_MEMORY_SYSCALL.read();
     (*lock.get()).as_ref().unwrap()
