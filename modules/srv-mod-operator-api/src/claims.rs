use axum::{async_trait, extract::FromRequestParts, http::request::Parts, RequestPartsExt};
use axum_extra::{
    headers::{authorization::Bearer, Authorization},
    TypedHeader,
};
use serde::{Deserialize, Serialize};

use super::{errors::ApiServerError, jwt_keys::API_SERVER_JWT_KEYS};

/// The JWT claims for the api server
<<<<<<< HEAD
#[derive(Debug, Serialize, Deserialize, Clone, Eq, PartialEq)]
#[allow(
    clippy::module_name_repetitions,
    reason = "The repetition in the name ensures clarity by explicitly identifying this struct as the representation \
              of JWT claims."
)]
=======
#[derive(Debug, Serialize, Deserialize)]
>>>>>>> e534ef7c
pub struct JwtClaims {
    /// Expiration time (as UTC timestamp)
    pub exp: u64,
    /// Issued at (as UTC timestamp)
    pub iat: u64,
    /// Issuer
    pub iss: String,
    /// Not Before (as UTC timestamp)
    pub nbf: u64,
    /// Subject (whom token refers to, aka user id)
    pub sub: String,
}

impl JwtClaims {
    /// Create a new JWT claims object
    ///
    /// # Arguments
    ///
    /// * `sub` - The subject (whom token refers to, aka user id)
    pub fn new(sub: String, lifetime: chrono::Duration) -> Self {
        let now = chrono::Utc::now();

        Self {
            exp: (now + lifetime).timestamp() as u64,
            iat: now.timestamp() as u64,
            iss: "kageshirei-api-server".to_string(),
            nbf: now.timestamp() as u64,
            sub,
        }
    }
}

#[async_trait]
impl<S> FromRequestParts<S> for JwtClaims
where
    S: Send + Sync,
{
    type Rejection = ApiServerError;

    async fn from_request_parts(parts: &mut Parts, _state: &S) -> Result<Self, Self::Rejection> {
        // Extract the token from the authorization header
        let TypedHeader(Authorization(bearer)) = parts
            .extract::<TypedHeader<Authorization<Bearer>>>()
            .await
            .map_err(|_| ApiServerError::InvalidToken)?;

        // extract the header from the token
        let header = jsonwebtoken::decode_header(bearer.token()).map_err(|_| ApiServerError::InvalidToken)?;

        // Ensure the token is signed with HS512
        if header.alg != jsonwebtoken::Algorithm::HS512 {
            return Err(ApiServerError::InvalidToken);
        }

        let mut validation = jsonwebtoken::Validation::new(jsonwebtoken::Algorithm::HS512);
        validation.set_issuer(&["kageshirei-api-server"]);
        validation.set_required_spec_claims(&["exp", "sub"]);
        validation.leeway = 30; // 30 seconds leeway for clock skew

        // Decode the user data
        let token_data = jsonwebtoken::decode::<JwtClaims>(
            bearer.token(),
            &API_SERVER_JWT_KEYS.get().unwrap().decoding,
            &validation,
        )
        .map_err(|_| ApiServerError::InvalidToken)?;

        Ok(token_data.claims)
    }
}<|MERGE_RESOLUTION|>--- conflicted
+++ resolved
@@ -8,16 +8,12 @@
 use super::{errors::ApiServerError, jwt_keys::API_SERVER_JWT_KEYS};
 
 /// The JWT claims for the api server
-<<<<<<< HEAD
 #[derive(Debug, Serialize, Deserialize, Clone, Eq, PartialEq)]
 #[allow(
     clippy::module_name_repetitions,
     reason = "The repetition in the name ensures clarity by explicitly identifying this struct as the representation \
               of JWT claims."
 )]
-=======
-#[derive(Debug, Serialize, Deserialize)]
->>>>>>> e534ef7c
 pub struct JwtClaims {
     /// Expiration time (as UTC timestamp)
     pub exp: u64,
