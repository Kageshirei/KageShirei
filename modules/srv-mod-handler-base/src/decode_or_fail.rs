use axum::{
    http::StatusCode,
    response::{IntoResponse, Response},
};
use bytes::Bytes;
use kageshirei_crypt::encoder::{base32::Base32Encoder, base64::Base64Encoder, hex::HexEncoder, Encoder as _};
use kageshirei_utils::bytes_to_string::bytes_to_string;
use srv_mod_config::handlers::{Encoder, EncryptionScheme};
use tracing::warn;

/// Decodes the body of the request based on the encoder or return a failed response
///
/// # Arguments
///
/// * `encoder` - The encoder to use to decode the body
/// * `body` - The body to decode
///
/// # Returns
///
/// The decoded body or a failed response
<<<<<<< HEAD
#[allow(
    clippy::module_name_repetitions,
    reason = "The name repetition clarifies the purpose of the function."
)]
pub fn decode_or_fail_response(encoder: &Encoder, body: Vec<u8>) -> Result<Vec<u8>, BaseHandlerResponse> {
    let decoded = match *encoder {
        Encoder::Hex => HexEncoder.decode(bytes_to_string(body.as_slice()).as_str()),
        Encoder::Base32 => Base32Encoder.decode(bytes_to_string(body.as_slice()).as_str()),
        Encoder::Base64 => {
            Base64Encoder::new(Base64Variant::UrlUnpadded).decode(bytes_to_string(body.as_slice()).as_str())
        },
=======
pub(crate) fn decode_or_fail_response(encoder: &Encoder, body: Bytes) -> Result<Bytes, Response> {
    let decoded = match encoder {
        Encoder::Hex => HexEncoder::default().decode(bytes_to_string(body).as_str()),
        Encoder::Base32 => Base32Encoder::default().decode(bytes_to_string(body).as_str()),
        Encoder::Base64 => Base64Encoder::default().decode(bytes_to_string(body).as_str()),
>>>>>>> e534ef7c
    };

    if decoded.is_err() {
        // if no protocol matches, drop the request
        warn!(
            "Unknown format (not {}), request refused",
            encoder.to_string()
        );
        warn!("Internal status code: {}", StatusCode::BAD_REQUEST);

        // always return OK to avoid leaking information
        return Err((StatusCode::OK, "").into_response());
    }

    Ok(decoded.unwrap())
}<|MERGE_RESOLUTION|>--- conflicted
+++ resolved
@@ -18,7 +18,6 @@
 /// # Returns
 ///
 /// The decoded body or a failed response
-<<<<<<< HEAD
 #[allow(
     clippy::module_name_repetitions,
     reason = "The name repetition clarifies the purpose of the function."
@@ -30,13 +29,6 @@
         Encoder::Base64 => {
             Base64Encoder::new(Base64Variant::UrlUnpadded).decode(bytes_to_string(body.as_slice()).as_str())
         },
-=======
-pub(crate) fn decode_or_fail_response(encoder: &Encoder, body: Bytes) -> Result<Bytes, Response> {
-    let decoded = match encoder {
-        Encoder::Hex => HexEncoder::default().decode(bytes_to_string(body).as_str()),
-        Encoder::Base32 => Base32Encoder::default().decode(bytes_to_string(body).as_str()),
-        Encoder::Base64 => Base64Encoder::default().decode(bytes_to_string(body).as_str()),
->>>>>>> e534ef7c
     };
 
     if decoded.is_err() {
