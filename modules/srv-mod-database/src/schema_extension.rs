use std::io::Write;

use diesel::{AsExpression, deserialize, FromSqlRow, QueryId, serialize, SqlType};
use diesel::deserialize::FromSql;
use diesel::pg::{Pg, PgValue};
use diesel::serialize::{IsNull, Output, ToSql};
use serde::{Deserialize, Serialize};

/// Represent the list of fields that can be used to filter agents
#[derive(Debug, Clone, PartialEq, FromSqlRow, QueryId, AsExpression, SqlType, Eq)]
#[diesel(postgres_type(name = "agent_fields"), sql_type = AgentFields)]
pub enum AgentFields {
	OperativeSystem,
	Hostname,
	Domain,
	Username,
	Ip,
	ProcessId,
	ParentProcessId,
	ProcessName,
	Elevated,
	ServerSecretKey,
	SecretKey,
	Signature,
}

impl ToSql<AgentFields, Pg> for AgentFields {
	fn to_sql<'b>(&'b self, out: &mut Output<'b, '_, Pg>) -> serialize::Result {
		match *self {
			Self::OperativeSystem => out.write_all(b"operative_system")?,
			Self::Hostname => out.write_all(b"hostname")?,
			Self::Domain => out.write_all(b"domain")?,
			Self::Username => out.write_all(b"username")?,
			Self::Ip => out.write_all(b"ip")?,
			Self::ProcessId => out.write_all(b"process_id")?,
			Self::ParentProcessId => out.write_all(b"parent_process_id")?,
			Self::ProcessName => out.write_all(b"process_name")?,
			Self::Elevated => out.write_all(b"elevated")?,
			Self::ServerSecretKey => out.write_all(b"server_secret_key")?,
			Self::SecretKey => out.write_all(b"secret_key")?,
			Self::Signature => out.write_all(b"signature")?,
		}
		Ok(IsNull::No)
	}
}

impl FromSql<AgentFields, Pg> for AgentFields {
	fn from_sql(bytes: PgValue<'_>) -> deserialize::Result<Self> {
		match bytes.as_bytes() {
			b"operative_system" => Ok(Self::OperativeSystem),
			b"hostname" => Ok(Self::Hostname),
			b"domain" => Ok(Self::Domain),
			b"username" => Ok(Self::Username),
			b"ip" => Ok(Self::Ip),
			b"process_id" => Ok(Self::ProcessId),
			b"parent_process_id" => Ok(Self::ParentProcessId),
			b"process_name" => Ok(Self::ProcessName),
			b"elevated" => Ok(Self::Elevated),
			b"server_secret_key" => Ok(Self::ServerSecretKey),
			b"secret_key" => Ok(Self::SecretKey),
			b"signature" => Ok(Self::Signature),
			_ => Err("Unrecognized enum variant".into()),
		}
	}
}

/// Represent the list of valid logical operators that can be used for filtering
#[derive(Debug, Clone, PartialEq, FromSqlRow, QueryId, SqlType, AsExpression, Eq)]
#[diesel(postgres_type(name = "logical_operator"), sql_type = LogicalOperator)]
pub enum LogicalOperator {
	And,
	Or,
}

impl ToSql<LogicalOperator, Pg> for LogicalOperator {
	fn to_sql<'b>(&'b self, out: &mut Output<'b, '_, Pg>) -> serialize::Result {
		match *self {
			Self::And => out.write_all(b"and")?,
			Self::Or => out.write_all(b"or")?,
		}
		Ok(IsNull::No)
	}
}

impl FromSql<LogicalOperator, Pg> for LogicalOperator {
	fn from_sql(bytes: PgValue<'_>) -> deserialize::Result<Self> {
		match bytes.as_bytes() {
			b"and" => Ok(Self::And),
			b"or" => Ok(Self::Or),
			_ => Err("Unrecognized enum variant".into()),
		}
	}
}

/// Represent the list of valid operators that can be used for filtering
#[derive(Debug, Clone, PartialEq, FromSqlRow, QueryId, SqlType, AsExpression, Eq)]
#[diesel(postgres_type(name = "filter_operator"), sql_type = FilterOperator)]
pub enum FilterOperator {
	Equals,
	NotEquals,
	Contains,
	NotContains,
	StartsWith,
	EndsWith,
}

impl ToSql<FilterOperator, Pg> for FilterOperator {
	fn to_sql<'b>(&'b self, out: &mut Output<'b, '_, Pg>) -> serialize::Result {
		match *self {
			Self::Equals => out.write_all(b"equals")?,
			Self::NotEquals => out.write_all(b"not_equals")?,
			Self::Contains => out.write_all(b"contains")?,
			Self::NotContains => out.write_all(b"not_contains")?,
			Self::StartsWith => out.write_all(b"starts_with")?,
			Self::EndsWith => out.write_all(b"ends_with")?,
		}
		Ok(IsNull::No)
	}
}

impl FromSql<FilterOperator, Pg> for FilterOperator {
	fn from_sql(bytes: PgValue<'_>) -> deserialize::Result<Self> {
		match bytes.as_bytes() {
			b"equals" => Ok(Self::Equals),
			b"not_equals" => Ok(Self::NotEquals),
			b"contains" => Ok(Self::Contains),
			b"not_contains" => Ok(Self::NotContains),
			b"starts_with" => Ok(Self::StartsWith),
			b"ends_with" => Ok(Self::EndsWith),
			_ => Err("Unrecognized enum variant".into()),
		}
	}
}

/// Represent the list of valid log levels
<<<<<<< HEAD
#[derive(Debug, Clone, PartialEq, FromSqlRow, QueryId, SqlType, AsExpression, Eq, Serialize, Deserialize)]
=======
#[derive(
	Debug,
	Clone,
	PartialEq,
	FromSqlRow,
	QueryId,
	SqlType,
	AsExpression,
	Eq,
	Serialize,
	Deserialize
)]
>>>>>>> 1d9a3eed
#[diesel(postgres_type(name = "log_level"), sql_type = LogLevel)]
pub enum LogLevel {
	#[serde(rename = "INFO")]
	INFO,
	#[serde(rename = "WARN")]
	WARN,
	#[serde(rename = "ERROR")]
	ERROR,
	#[serde(rename = "DEBUG")]
	DEBUG,
	#[serde(rename = "TRACE")]
	TRACE,
}

impl ToSql<LogLevel, Pg> for LogLevel {
	fn to_sql<'b>(&'b self, out: &mut Output<'b, '_, Pg>) -> serialize::Result {
		match *self {
			Self::INFO => out.write_all(b"INFO")?,
			Self::WARN => out.write_all(b"WARN")?,
			Self::ERROR => out.write_all(b"ERROR")?,
			Self::DEBUG => out.write_all(b"DEBUG")?,
			Self::TRACE => out.write_all(b"TRACE")?,
		}
		Ok(IsNull::No)
	}
}

impl FromSql<LogLevel, Pg> for LogLevel {
	fn from_sql(bytes: PgValue<'_>) -> deserialize::Result<Self> {
		match bytes.as_bytes() {
			b"INFO" => Ok(Self::INFO),
			b"WARN" => Ok(Self::WARN),
			b"ERROR" => Ok(Self::ERROR),
			b"DEBUG" => Ok(Self::DEBUG),
			b"TRACE" => Ok(Self::TRACE),
			_ => Err("Unrecognized enum variant".into()),
		}
	}
}<|MERGE_RESOLUTION|>--- conflicted
+++ resolved
@@ -133,9 +133,6 @@
 }
 
 /// Represent the list of valid log levels
-<<<<<<< HEAD
-#[derive(Debug, Clone, PartialEq, FromSqlRow, QueryId, SqlType, AsExpression, Eq, Serialize, Deserialize)]
-=======
 #[derive(
 	Debug,
 	Clone,
@@ -148,7 +145,6 @@
 	Serialize,
 	Deserialize
 )]
->>>>>>> 1d9a3eed
 #[diesel(postgres_type(name = "log_level"), sql_type = LogLevel)]
 pub enum LogLevel {
 	#[serde(rename = "INFO")]
