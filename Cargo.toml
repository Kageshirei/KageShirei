--- conflicted
+++ resolved
@@ -1,26 +1,29 @@
 [workspace]
 members = [
     "agent",
-    "server",
     "command-and-control-gui/src-tauri",
+    "libs/coffee",
+    "libs/rs2-communication-protocol",
+    "libs/rs2-crypt",
+    "libs/rs2-indirect-syscall",
+    "libs/rs2-srv-test-helper",
     "libs/rs2-utils",
-    "libs/rs2-crypt",
-    "libs/coffee",
-<<<<<<< HEAD
+    "libs/rs2-win32",
+    "modules/mod-agentcore",
+    "modules/mod-hhtgates",
     "modules/mod-loader-coffee-core",
+    "modules/mod-ntallocator",
     "modules/mod-protocol-json",
-    "libs/rs2-indirect-syscall",
-    "libs/rs2-communication-protocol",
-    "modules/srv-mod-operator-api",
+    "modules/mod-protocol-winhttp",
+    "modules/mod-win32",
     "modules/srv-mod-config",
     "modules/srv-mod-database",
+    "modules/srv-mod-handler-base",
     "modules/srv-mod-handler-http",
-    "modules/srv-mod-terminal-emulator-commands", "libs/rs2-srv-test-helper", "modules/srv-mod-handler-base",
+    "modules/srv-mod-http-handler",
+    "modules/srv-mod-operator-api",
+    "modules/srv-mod-terminal-emulator-commands",
+    "server",
 ]
-=======
-    "libs/rs2-win32", "modules/mod-ntallocator", "modules/mod-win32", "modules/mod-hhtgates", "modules/mod-agentcore",
-    "modules/mod-protocol-winhttp",
-    "modules/mod-loader-coffee-core", "modules/mod-protocol-json", "libs/rs2-indirect-syscall", "libs/rs2-communication-protocol", "modules/srv-mod-operator-api", "modules/srv-mod-config", "modules/srv-mod-database", "modules/srv-mod-http-handler", "modules/srv-mod-terminal-emulator-commands",]
->>>>>>> 260e4c3b
 resolver = "2"
 package = { authors = ["ebalo55 <me@ebalo.xyz>"], edition = "2021", version = "0.1.0" }