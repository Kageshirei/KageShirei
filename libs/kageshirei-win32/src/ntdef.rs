use core::{
    ffi::{c_long, c_ushort, c_void},
    ptr::{self, null_mut},
};

use crate::utils::string_length_w;

pub type NTSTATUS = i32;

// Definition of Windows types
pub type HANDLE = *mut c_void;
pub type PHANDLE = *mut HANDLE;
pub type LONG = c_long;
pub type ULONG = u32;
pub type PVOID = *mut c_void;
pub type AccessMask = u32;
pub type USHORT = c_ushort;
#[allow(non_camel_case_types)]
pub type SIZE_T = usize;
pub type ULONGLONG = u64;
pub type LONGLONG = i64;
pub type DWORD = u32;

pub type HRESULT = i32;
pub type HSTRING = *mut c_void;
pub type IUnknown = *mut c_void;
pub type IInspectable = *mut c_void;
pub type PSTR = *mut u8;
pub type PWSTR = *mut u16;
pub type PCSTR = *const u8;
pub type PCWSTR = *const u16;
pub type BSTR = *const u16;

pub type LPCWSTR = *const u16;
pub type LPWSTR = *mut u16;
#[allow(non_camel_case_types)]
pub type LPSECURITY_ATTRIBUTES = *mut SecurityAttributes;

#[allow(non_camel_case_types)]
pub type ULONG_PTR = usize;

pub type DWORD64 = u64;
pub type WORD = c_ushort;

// Windows NT Headers
pub const IMAGE_DOS_SIGNATURE: u16 = 0x5a4d; // "MZ"
pub const IMAGE_NT_SIGNATURE: u32 = 0x00004550; // "PE\0\0"

#[repr(C)]
pub struct ImageDosHeader {
    pub e_magic:    u16,
    pub e_cblp:     u16,
    pub e_cp:       u16,
    pub e_crlc:     u16,
    pub e_cparhdr:  u16,
    pub e_minalloc: u16,
    pub e_maxalloc: u16,
    pub e_ss:       u16,
    pub e_sp:       u16,
    pub e_csum:     u16,
    pub e_ip:       u16,
    pub e_cs:       u16,
    pub e_lfarlc:   u16,
    pub e_ovno:     u16,
    pub e_res:      [u16; 4],
    pub e_oemid:    u16,
    pub e_oeminfo:  u16,
    pub e_res2:     [u16; 10],
    pub e_lfanew:   i32,
}

#[repr(C)]
pub struct ImageFileHeader {
    pub machine:                 u16,
    pub number_of_sections:      u16,
    pub time_date_stamp:         u32,
    pub pointer_to_symbol_table: u32,
    pub number_of_symbols:       u32,
    pub size_of_optional_header: u16,
    pub characteristics:         u16,
}

#[repr(C)]
pub struct ImageDataDirectory {
    pub virtual_address: u32,
    pub size:            u32,
}

#[repr(C)]
pub struct ImageExportDirectory {
    pub characteristics:          u32,
    pub time_date_stamp:          u32,
    pub major_version:            u16,
    pub minor_version:            u16,
    pub name:                     u32,
    pub base:                     u32,
    pub number_of_functions:      u32,
    pub number_of_names:          u32,
    pub address_of_functions:     u32,
    pub address_of_names:         u32,
    pub address_of_name_ordinals: u32,
}

#[cfg(target_arch = "x86_64")]
#[repr(C)]
pub struct ImageNtHeaders {
    pub signature:       u32,
    pub file_header:     ImageFileHeader,
    pub optional_header: ImageOptionalHeader64,
}

#[cfg(target_arch = "x86_64")]
#[repr(C)]
pub struct ImageOptionalHeader64 {
    pub magic: u16,
    pub major_linker_version: u8,
    pub minor_linker_version: u8,
    pub size_of_code: u32,
    pub size_of_initialized_data: u32,
    pub size_of_uninitialized_data: u32,
    pub address_of_entry_point: u32,
    pub base_of_code: u32,
    pub image_base: u64,
    pub section_alignment: u32,
    pub file_alignment: u32,
    pub major_operating_system_version: u16,
    pub minor_operating_system_version: u16,
    pub major_image_version: u16,
    pub minor_image_version: u16,
    pub major_subsystem_version: u16,
    pub minor_subsystem_version: u16,
    pub win32_version_value: u32,
    pub size_of_image: u32,
    pub size_of_headers: u32,
    pub check_sum: u32,
    pub subsystem: u16,
    pub dll_characteristics: u16,
    pub size_of_stack_reserve: u64,
    pub size_of_stack_commit: u64,
    pub size_of_heap_reserve: u64,
    pub size_of_heap_commit: u64,
    pub loader_flags: u32,
    pub number_of_rva_and_sizes: u32,
    pub data_directory: [ImageDataDirectory; 16],
}

#[cfg(target_arch = "x86")]
#[repr(C)]
pub struct ImageOptionalHeader32 {
    pub magic: u16,
    pub major_linker_version: u8,
    pub minor_linker_version: u8,
    pub size_of_code: u32,
    pub size_of_initialized_data: u32,
    pub size_of_uninitialized_data: u32,
    pub address_of_entry_point: u32,
    pub base_of_code: u32,
    pub base_of_data: u32,
    pub image_base: u32,
    pub section_alignment: u32,
    pub file_alignment: u32,
    pub major_operating_system_version: u16,
    pub minor_operating_system_version: u16,
    pub major_image_version: u16,
    pub minor_image_version: u16,
    pub major_subsystem_version: u16,
    pub minor_subsystem_version: u16,
    pub win32_version_value: u32,
    pub size_of_image: u32,
    pub size_of_headers: u32,
    pub check_sum: u32,
    pub subsystem: u16,
    pub dll_characteristics: u16,
    pub size_of_stack_reserve: u32,
    pub size_of_stack_commit: u32,
    pub size_of_heap_reserve: u32,
    pub size_of_heap_commit: u32,
    pub loader_flags: u32,
    pub number_of_rva_and_sizes: u32,
    pub data_directory: [ImageDataDirectory; 16],
}

#[cfg(target_arch = "x86")]
#[repr(C)]
pub struct ImageNtHeaders {
    pub signature:       u32,
    pub file_header:     ImageFileHeader,
    pub optional_header: ImageOptionalHeader32,
}

// Definition of LIST_ENTRY
#[repr(C)]
#[derive(Copy, Clone)]
pub struct ListEntry {
    pub flink: *mut ListEntry,
    pub blink: *mut ListEntry,
}

// Definition of UNICODE_STRING
#[repr(C)]
#[derive(Copy, Clone)]
pub struct UnicodeString {
    pub length:         u16,
    pub maximum_length: u16,
    pub buffer:         *mut u16,
}

impl UnicodeString {
    pub fn new() -> Self {
        UnicodeString {
            length:         0,
            maximum_length: 0,
            buffer:         ptr::null_mut(),
        }
    }

    pub fn from_str(source_string: *const u16) -> Self {
        let mut unicode_string = UnicodeString::new();
        unicode_string.init(source_string);
        unicode_string
    }

    // RtlInitUnicodeString
    pub fn init(&mut self, source_string: *const u16) {
        if !source_string.is_null() {
            let dest_size = string_length_w(source_string) * 2; // 2 bytes per u16
            self.length = dest_size as u16;
            self.maximum_length = (dest_size + 2) as u16; // 2 bytes for the null terminator
            self.buffer = source_string as *mut u16;
        }
        else {
            self.length = 0;
            self.maximum_length = 0;
            self.buffer = ptr::null_mut();
        }
    }
}

#[repr(C)]
pub struct ClientId {
    pub unique_process: HANDLE,
    pub unique_thread:  HANDLE,
}

impl ClientId {
    pub fn new() -> Self {
        ClientId {
            unique_process: ptr::null_mut(),
            unique_thread:  ptr::null_mut(),
        }
    }
}

#[repr(C)]
#[derive(Copy, Clone)]
pub struct SectionPointer {
    pub section_pointer: PVOID,
    pub check_sum:       u32,
}

#[repr(C)]
pub union HashLinksOrSectionPointer {
    pub hash_links:      ListEntry,
    pub section_pointer: SectionPointer,
}

#[repr(C)]
pub union TimeDateStampOrLoadedImports {
    pub time_date_stamp: u32,
    pub loaded_imports:  PVOID,
}

#[repr(C)]
pub struct LoaderDataTableEntry {
    pub in_load_order_links: ListEntry,
    pub in_memory_order_links: ListEntry,
    pub in_initialization_order_links: ListEntry,
    pub dll_base: PVOID,
    pub entry_point: PVOID,
    pub size_of_image: u32,
    pub full_dll_name: UnicodeString,
    pub base_dll_name: UnicodeString,
    pub flags: u32,
    pub load_count: i16,
    pub tls_index: i16,
    pub hash_links_or_section_pointer: HashLinksOrSectionPointer,
    pub time_date_stamp_or_loaded_imports: TimeDateStampOrLoadedImports,
    pub entry_point_activation_context: PVOID,
    pub patch_information: PVOID,
    pub forwarder_links: ListEntry,
    pub service_tag_links: ListEntry,
    pub static_links: ListEntry,
}

#[repr(C)]
pub struct PebLoaderData {
    pub length: u32,
    pub initialized: u32,
    pub ss_handle: PVOID,
    pub in_load_order_module_list: ListEntry,
    pub in_memory_order_module_list: ListEntry,
    pub in_initialization_order_module_list: ListEntry,
}

#[repr(C)]
pub struct PEB {
    pub inherited_address_space: bool,
    pub read_image_file_exec_options: bool,
    pub being_debugged: bool,
    pub spare: bool,
    pub mutant: HANDLE,
    pub image_base: PVOID,
    pub loader_data: *const PebLoaderData,
    pub process_parameters: *const RtlUserProcessParameters,
    pub sub_system_data: PVOID,
    pub process_heap: PVOID,
    pub fast_peb_lock: PVOID,
    pub fast_peb_lock_routine: PVOID,
    pub fast_peb_unlock_routine: PVOID,
    pub environment_update_count: u32,
    pub kernel_callback_table: *const PVOID,
    pub event_log_section: PVOID,
    pub event_log: PVOID,
    pub free_list: PVOID,
    pub tls_expansion_counter: u32,
    pub tls_bitmap: PVOID,
    pub tls_bitmap_bits: [u32; 2],
    pub read_only_shared_memory_base: PVOID,
    pub read_only_shared_memory_heap: PVOID,
    pub read_only_static_server_data: *const PVOID,
    pub ansi_code_page_data: PVOID,
    pub oem_code_page_data: PVOID,
    pub unicode_case_table_data: PVOID,
    pub number_of_processors: u32,
    pub nt_global_flag: u32,
    pub spare_2: [u8; 4],
    pub critical_section_timeout: i64,
    pub heap_segment_reserve: u32,
    pub heap_segment_commit: u32,
    pub heap_de_commit_total_free_threshold: u32,
    pub heap_de_commit_free_block_threshold: u32,
    pub number_of_heaps: u32,
    pub maximum_number_of_heaps: u32,
    pub process_heaps: *const *const PVOID,
    pub gdi_shared_handle_table: PVOID,
    pub process_starter_helper: PVOID,
    pub gdi_dc_attribute_list: PVOID,
    pub loader_lock: PVOID,
    pub os_major_version: u32,
    pub os_minor_version: u32,
    pub os_build_number: u32,
    pub os_platform_id: u32,
    pub image_sub_system: u32,
    pub image_sub_system_major_version: u32,
    pub image_sub_system_minor_version: u32,
    pub gdi_handle_buffer: [u32; 22],
    pub post_process_init_routine: u32,
    pub tls_expansion_bitmap: u32,
    pub tls_expansion_bitmap_bits: [u8; 80],
    pub session_id: u32,
}

pub struct CURDIR {
    pub dos_path: UnicodeString,
    pub handle:   HANDLE,
}

impl CURDIR {
    pub fn new() -> Self {
        CURDIR {
            dos_path: UnicodeString::new(),
            handle:   null_mut(),
        }
    }
}

#[repr(C)]
pub struct RtlUserProcessParameters {
    pub maximum_length:          u32,
    pub length:                  u32,
    pub flags:                   u32,
    pub debug_flags:             u32,
    pub console_handle:          HANDLE,
    pub console_flags:           u32,
    pub standard_input:          HANDLE,
    pub standard_output:         HANDLE,
    pub standard_error:          HANDLE,
    pub current_directory:       CURDIR,
    // pub current_directory_path: UnicodeString,
    // pub current_directory_handle: HANDLE,
    pub dll_path:                UnicodeString,
    pub image_path_name:         UnicodeString,
    pub command_line:            UnicodeString,
    pub environment:             *mut c_void,
    pub starting_x:              u32,
    pub starting_y:              u32,
    pub count_x:                 u32,
    pub count_y:                 u32,
    pub count_chars_x:           u32,
    pub count_chars_y:           u32,
    pub fill_attribute:          u32,
    pub window_flags:            u32,
    pub show_window_flags:       u32,
    pub window_title:            UnicodeString,
    pub desktop_info:            UnicodeString,
    pub shell_info:              UnicodeString,
    pub runtime_data:            UnicodeString,
    pub current_directories:     [UnicodeString; 32],
    pub environment_size:        u32,
    pub environment_version:     u32,
    pub package_dependency_data: *mut c_void,
    pub process_group_id:        u32,
    pub loader_threads:          u32,
}

impl RtlUserProcessParameters {
    pub fn new() -> Self {
        RtlUserProcessParameters {
            maximum_length:          0,
            length:                  0,
            flags:                   0,
            debug_flags:             0,
            console_handle:          null_mut(),
            console_flags:           0,
            standard_input:          null_mut(),
            standard_output:         null_mut(),
            standard_error:          null_mut(),
            current_directory:       CURDIR::new(),
            // current_directory_path: UnicodeString::new(),
            // current_directory_handle: null_mut(),
            dll_path:                UnicodeString::new(),
            image_path_name:         UnicodeString::new(),
            command_line:            UnicodeString::new(),
            environment:             null_mut(),
            starting_x:              0,
            starting_y:              0,
            count_x:                 0,
            count_y:                 0,
            count_chars_x:           0,
            count_chars_y:           0,
            fill_attribute:          0,
            window_flags:            0,
            show_window_flags:       0,
            window_title:            UnicodeString::new(),
            desktop_info:            UnicodeString::new(),
            shell_info:              UnicodeString::new(),
            runtime_data:            UnicodeString::new(),
            current_directories:     [UnicodeString::new(); 32],
            environment_size:        0,
            environment_version:     0,
            package_dependency_data: null_mut(),
            process_group_id:        0,
            loader_threads:          0,
        }
    }
}

#[repr(C)]
pub struct NtTib {
    pub exception_list:         *mut c_void,
    pub stack_base:             *mut c_void,
    pub stack_limit:            *mut c_void,
    pub sub_system_tib:         *mut c_void,
    pub fiber_data:             *mut c_void,
    pub arbitrary_user_pointer: *mut c_void,
    pub self_:                  *mut NtTib,
}

#[cfg(target_arch = "x86")]
#[repr(C)]
pub struct TEB {
    pub nt_tib: NtTib,
    pub environment_pointer: *mut c_void,
    pub client_id: ClientId,
    pub active_rpc_handle: *mut c_void,
    pub thread_local_storage_pointer: *mut c_void,
    pub process_environment_block: *mut PEB,
    pub last_error_value: u32,
    pub count_of_owned_critical_sections: u32,
    pub csr_client_thread: *mut c_void,
    pub win32_thread_info: *mut c_void,
    pub user32_reserved: [u32; 26],
    pub user_reserved: [u32; 5],
    pub wow64_reserved: *mut c_void,
    pub current_locale: u32,
    pub fp_software_status_register: u32,
    pub system_reserved1: [*mut c_void; 54],
    pub exception_code: u32,
    pub activation_context_stack_pointer: *mut c_void,
    pub spare_bytes: [u8; 36],
    pub tx_fs_context: u32,
    pub gdi_tcell_buffer: *mut c_void,
    pub gdi_prev_spare_tcell: u32,
    pub gdi_prev_spare_tx: u32,
    pub gdi_batch_count: u32,
    pub spare_stack_array: [u32; 0x200],
    pub spare1: [u8; 40],
    pub x86_spare2: [u32; 0x3d],
    pub x86_spare3: [u32; 0x3d],
    pub tx_fb_context: u32,
    pub gdi_last_spare_tcell: u32,
    pub gdi_last_spare_tx: u32,
    pub gdi_last_spare_stack_array: [u32; 0x200],
}

#[cfg(target_arch = "x86_64")]
#[repr(C)]
pub struct TEB {
    pub nt_tib: NtTib,
    pub environment_pointer: *mut c_void,
    pub client_id: ClientId,
    pub active_rpc_handle: *mut c_void,
    pub thread_local_storage_pointer: *mut c_void,
    pub process_environment_block: *mut PEB,
    pub last_error_value: u32,
    pub count_of_owned_critical_sections: u32,
    pub csr_client_thread: *mut c_void,
    pub win32_thread_info: *mut c_void,
    pub user32_reserved: [u32; 26],
    pub user_reserved: [u32; 5],
    pub wow64_reserved: *mut c_void,
    pub current_locale: u32,
    pub fp_software_status_register: u32,
    pub system_reserved1: [*mut c_void; 54],
    pub exception_code: u32,
    pub activation_context_stack_pointer: *mut c_void,
    pub spare_bytes: [u8; 24],
    pub tx_fs_context: u32,
    pub gdi_tcell_buffer: *mut c_void,
    pub gdi_prev_spare_tcell: u32,
    pub gdi_prev_spare_tx: u32,
    pub gdi_batch_count: u32,
    pub spare_stack_array: [u32; 0x200],
    pub spare1: [u8; 40],
    pub x64_spare2: [u32; 0x3d],
    pub x64_spare3: [u32; 0x3d],
    pub tx_fb_context: u32,
    pub gdi_last_spare_tcell: u32,
    pub gdi_last_spare_tx: u32,
    pub gdi_last_spare_stack_array: [u32; 0x200],
}

unsafe impl Sync for TEB {}
unsafe impl Send for TEB {}

#[repr(C)]
pub struct InitialTebOldInitialTeb {
    pub old_stack_base:  PVOID,
    pub old_stack_limit: PVOID,
}

pub struct InitialTeb {
    pub old_initial_teb:       InitialTebOldInitialTeb,
    pub stack_base:            PVOID,
    pub stack_limit:           PVOID,
    pub stack_allocation_base: PVOID,
}

pub const OBJ_CASE_INSENSITIVE: ULONG = 0x40;
pub const OBJ_INHERIT: ULONG = 0x00000002;

#[repr(C)]
pub struct ObjectAttributes {
    pub length: ULONG,
    pub root_directory: HANDLE,
    pub object_name: *mut UnicodeString,
    pub attributes: ULONG,
    pub security_descriptor: PVOID,
    pub security_quality_of_service: PVOID,
}

impl ObjectAttributes {
    pub fn new() -> Self {
        ObjectAttributes {
            length: 0,
            root_directory: ptr::null_mut(),
            object_name: ptr::null_mut(),
            attributes: 0,
            security_descriptor: ptr::null_mut(),
            security_quality_of_service: ptr::null_mut(),
        }
    }

    // InitializeObjectAttributes
    pub fn initialize(p: &mut ObjectAttributes, n: *mut UnicodeString, a: ULONG, r: HANDLE, s: PVOID) {
        p.length = core::mem::size_of::<ObjectAttributes>() as ULONG;
        p.root_directory = r;
        p.attributes = a;
        p.object_name = n;
        p.security_descriptor = s;
        p.security_quality_of_service = ptr::null_mut();
    }
}

pub const SYSTEM_BASIC_INFORMATION: u32 = 0;

#[repr(C)]
pub struct SystemBasicInformation {
    pub reserved: [u8; 4],
    pub maximum_increment: u32,
    pub physical_page_size: u32,
    pub number_of_physical_pages: u32,
    pub lowest_physical_page_number: u32,
    pub highest_physical_page_number: u32,
    pub allocation_granularity: u32,
    pub minimum_user_mode_address: *mut c_void,
    pub maximum_user_mode_address: *mut c_void,
    pub active_processors_affinity_mask: usize,
    pub number_of_processors: u8,
}

#[repr(C)]
pub struct OSVersionInfo {
    pub dw_os_version_info_size:   u32,
    pub dw_major_version:          u32,
    pub dw_minor_version:          u32,
    pub dw_build_number:           u32,
    pub dw_platform_id:            u32,
    pub sz_csd_version:            [u16; 128], // WCHAR is usually represented as u16 in Rust
    pub dw_os_version_info_size_2: u32,
    pub dw_major_version_2:        u32,
    pub dw_minor_version_2:        u32,
    pub dw_build_number_2:         u32,
    pub dw_platform_id_2:          u32,
}

impl OSVersionInfo {
    pub fn new() -> Self {
        OSVersionInfo {
            dw_os_version_info_size:   core::mem::size_of::<OSVersionInfo>() as u32,
            dw_major_version:          0,
            dw_minor_version:          0,
            dw_build_number:           0,
            dw_platform_id:            0,
            sz_csd_version:            [0; 128],
            dw_os_version_info_size_2: core::mem::size_of::<OSVersionInfo>() as u32,
            dw_major_version_2:        0,
            dw_minor_version_2:        0,
            dw_build_number_2:         0,
            dw_platform_id_2:          0,
        }
    }
}

// NT REGISTRY DEF
pub const REG_SZ: u32 = 0x1;

pub const KEY_QUERY_VALUE: AccessMask = 0x0001;
pub const KEY_ENUMERATE_SUB_KEYS: AccessMask = 0x0008;
pub const KEY_NOTIFY: AccessMask = 0x0010;
pub const KEY_READ: AccessMask =
    (STANDARD_RIGHTS_READ | KEY_QUERY_VALUE | KEY_ENUMERATE_SUB_KEYS | KEY_NOTIFY) & (!SYNCHRONIZE);

#[repr(C)]
pub struct KeyBasicInformation {
    pub last_write_time: i64,
    pub title_index:     u32,
    pub name_length:     u32,
    pub name:            [u16; 1],
}

#[repr(C)]
pub struct KeyValuePartialInformation {
    pub title_index: ULONG,
    pub data_type:   ULONG,
    pub data_length: ULONG,
    pub data:        [u8; 1],
}

#[repr(C)]
pub struct KeyValueFullInformation {
    pub title_index: u32,
    pub data_type:   u32,
    pub data_offset: u32,
    pub data_length: u32,
    pub name_length: u32,
    pub name:        [u16; 1],
}

// NT PROCESS DEFINES
pub const PROCESS_ALL_ACCESS: u32 = 0x1f0fff;
pub const PROCESS_QUERY_INFORMATION: AccessMask = 0x0400;
pub const PROCESS_VM_READ: AccessMask = 0x0010;
pub const PROCESS_CREATE_THREAD: AccessMask = 0x0002;
pub const PROCESS_VM_OPERATION: AccessMask = 0x0008;
pub const PROCESS_VM_WRITE: AccessMask = 0x0020;
pub const PROCESS_TERMINATE: AccessMask = 0x0001;
pub const PROCESS_SUSPEND_RESUME: AccessMask = 0x0800;
pub const PROCESS_SET_INFORMATION: AccessMask = 0x0200;
pub const PROCESS_SET_QUOTA: AccessMask = 0x0100;

#[repr(C)]
pub struct ProcessBasicInformation {
    pub exit_status: i32,
    pub peb_base_address: PVOID,
    pub affinity_mask: usize,
    pub base_priority: i32,
    pub unique_process_id: PVOID,
    pub inherited_from_unique_process_id: PVOID,
}

#[repr(C)]
pub struct StartupInfoA {
    pub cb:                u32,
    pub lp_reserved:       *mut u8,
    pub lp_desktop:        *mut u8,
    pub lp_title:          *mut u8,
    pub dw_x:              u32,
    pub dw_y:              u32,
    pub dw_x_size:         u32,
    pub dw_y_size:         u32,
    pub dw_x_count_chars:  u32,
    pub dw_y_count_chars:  u32,
    pub dw_fill_attribute: u32,
    pub dw_flags:          u32,
    pub w_show_window:     u16,
    pub cb_reserved2:      u16,
    pub lp_reserved2:      *mut u8,
    pub h_std_input:       *mut c_void,
    pub h_std_output:      *mut c_void,
    pub h_std_error:       *mut c_void,
}

impl StartupInfoA {
    pub fn new() -> Self {
        StartupInfoA {
            cb:                core::mem::size_of::<StartupInfoA>() as u32,
            lp_reserved:       ptr::null_mut(),
            lp_desktop:        ptr::null_mut(),
            lp_title:          ptr::null_mut(),
            dw_x:              0,
            dw_y:              0,
            dw_x_size:         0,
            dw_y_size:         0,
            dw_x_count_chars:  0,
            dw_y_count_chars:  0,
            dw_fill_attribute: 0,
            dw_flags:          0,
            w_show_window:     0,
            cb_reserved2:      0,
            lp_reserved2:      ptr::null_mut(),
            h_std_input:       ptr::null_mut(),
            h_std_output:      ptr::null_mut(),
            h_std_error:       ptr::null_mut(),
        }
    }
}

#[repr(C)]
pub struct StartupInfoW {
    pub cb:                u32,
    pub lp_reserved:       *mut u16,
    pub lp_desktop:        *mut u16,
    pub lp_title:          *mut u16,
    pub dw_x:              u32,
    pub dw_y:              u32,
    pub dw_x_size:         u32,
    pub dw_y_size:         u32,
    pub dw_x_count_chars:  u32,
    pub dw_y_count_chars:  u32,
    pub dw_fill_attribute: u32,
    pub dw_flags:          u32,
    pub w_show_window:     u16,
    pub cb_reserved2:      u16,
    pub lp_reserved2:      *mut u8,
    pub h_std_input:       *mut c_void,
    pub h_std_output:      *mut c_void,
    pub h_std_error:       *mut c_void,
}

impl StartupInfoW {
    pub fn new() -> Self {
        StartupInfoW {
            cb:                core::mem::size_of::<StartupInfoW>() as u32,
            lp_reserved:       ptr::null_mut(),
            lp_desktop:        ptr::null_mut(),
            lp_title:          ptr::null_mut(),
            dw_x:              0,
            dw_y:              0,
            dw_x_size:         0,
            dw_y_size:         0,
            dw_x_count_chars:  0,
            dw_y_count_chars:  0,
            dw_fill_attribute: 0,
            dw_flags:          0,
            w_show_window:     0,
            cb_reserved2:      0,
            lp_reserved2:      ptr::null_mut(),
            h_std_input:       ptr::null_mut(),
            h_std_output:      ptr::null_mut(),
            h_std_error:       ptr::null_mut(),
        }
    }
}

#[repr(C)]
pub struct ProcessInformation {
    pub h_process:     *mut c_void,
    pub h_thread:      *mut c_void,
    pub dw_process_id: u32,
    pub dw_thread_id:  u32,
}

impl ProcessInformation {
    pub fn new() -> Self {
        ProcessInformation {
            h_process:     ptr::null_mut(),
            h_thread:      ptr::null_mut(),
            dw_process_id: 0,
            dw_thread_id:  0,
        }
    }
}

// Define the valid flags for process creation based on the provided mask
pub const PROCESS_CREATE_FLAGS_ALL_LARGE_PAGE_FLAGS: u32 = 0x00000010;

// https://captmeelo.com/redteam/maldev/2022/05/10/ntcreateuserprocess.html
pub const PROCESS_CREATE_FLAGS_BREAKAWAY: u32 = 0x00000001; // NtCreateProcessEx & NtCreateUserProcess
pub const PROCESS_CREATE_FLAGS_NO_DEBUG_INHERIT: u32 = 0x00000002; // NtCreateProcessEx & NtCreateUserProcess
pub const PROCESS_CREATE_FLAGS_INHERIT_HANDLES: u32 = 0x00000004; // NtCreateProcessEx & NtCreateUserProcess
pub const PROCESS_CREATE_FLAGS_OVERRIDE_ADDRESS_SPACE: u32 = 0x00000008; // NtCreateProcessEx only
pub const PROCESS_CREATE_FLAGS_LARGE_PAGES: u32 = 0x00000010; // NtCreateProcessEx only, requires SeLockMemory
pub const PROCESS_CREATE_FLAGS_LARGE_PAGE_SYSTEM_DLL: u32 = 0x00000020; // NtCreateProcessEx only, requires SeLockMemory
pub const PROCESS_CREATE_FLAGS_PROTECTED_PROCESS: u32 = 0x00000040; // NtCreateUserProcess only
pub const PROCESS_CREATE_FLAGS_CREATE_SESSION: u32 = 0x00000080; // NtCreateProcessEx & NtCreateUserProcess, requires SeLoadDriver
pub const PROCESS_CREATE_FLAGS_INHERIT_FROM_PARENT: u32 = 0x00000100; // NtCreateProcessEx & NtCreateUserProcess
pub const PROCESS_CREATE_FLAGS_SUSPENDED: u32 = 0x00000200; // NtCreateProcessEx & NtCreateUserProcess
pub const PROCESS_CREATE_FLAGS_FORCE_BREAKAWAY: u32 = 0x00000400; // NtCreateProcessEx & NtCreateUserProcess, requires SeTcb
pub const PROCESS_CREATE_FLAGS_MINIMAL_PROCESS: u32 = 0x00000800; // NtCreateProcessEx only
pub const PROCESS_CREATE_FLAGS_RELEASE_SECTION: u32 = 0x00001000; // NtCreateProcessEx & NtCreateUserProcess
pub const PROCESS_CREATE_FLAGS_CLONE_MINIMAL: u32 = 0x00002000; // NtCreateProcessEx only
pub const PROCESS_CREATE_FLAGS_CLONE_MINIMAL_REDUCED_COMMIT: u32 = 0x00004000; //
pub const PROCESS_CREATE_FLAGS_AUXILIARY_PROCESS: u32 = 0x00008000; // NtCreateProcessEx & NtCreateUserProcess, requires SeTcb
pub const PROCESS_CREATE_FLAGS_CREATE_STORE: u32 = 0x00020000; // NtCreateProcessEx only
pub const PROCESS_CREATE_FLAGS_USE_PROTECTED_ENVIRONMENT: u32 = 0x00040000; // NtCreateProcessEx & NtCreateUserProcess

pub const THREAD_CREATE_FLAGS_CREATE_SUSPENDED: u32 = 0x00000001; // NtCreateUserProcess & NtCreateThreadEx
pub const THREAD_CREATE_FLAGS_SKIP_THREAD_ATTACH: u32 = 0x00000002; // NtCreateThreadEx only
pub const THREAD_CREATE_FLAGS_HIDE_FROM_DEBUGGER: u32 = 0x00000004; // NtCreateThreadEx only
pub const THREAD_CREATE_FLAGS_LOADER_WORKER: u32 = 0x00000010; // NtCreateThreadEx only
pub const THREAD_CREATE_FLAGS_SKIP_LOADER_INIT: u32 = 0x00000020; // NtCreateThreadEx only
pub const THREAD_CREATE_FLAGS_BYPASS_PROCESS_FREEZE: u32 = 0x00000040; // NtCreateThreadEx only
pub const THREAD_CREATE_FLAGS_INITIAL_THREAD: u32 = 0x00000080; // ?

<<<<<<< HEAD
/// Enables the use of standard input, output, and error handles.
pub const STARTF_USESTDHANDLES: u32 = 0x00000100;
/// Allows control over the window display using the wShowWindow member.
pub const STARTF_USESHOWWINDOW: u32 = 0x00000001;
/// Creates the process without displaying a window.
pub const CREATE_NO_WINDOW: u32 = 0x08000000;

// pub struct TokenInformationClass(pub i32);

=======
pub struct TokenInformationClass(pub i32);
>>>>>>> e534ef7c
pub struct TokenAccessMask(pub u32);
// pub const TOKEN_QUERY: TokenAccessMask = TokenAccessMask(8u32);
pub const TOKEN_READ: TokenAccessMask = TokenAccessMask(131080u32);
// pub const TOKEN_QUERY: TokenAccessMask = TokenAccessMask(0x0008);
// pub const TOKEN_ADJUST_PRIVILEGES: TokenAccessMask = TokenAccessMask(0x0020);

pub const TOKEN_QUERY: AccessMask = 0x0008;
pub const TOKEN_ADJUST_PRIVILEGES: AccessMask = 0x0020;
pub const TOKEN_INTEGRITY_LEVEL: u32 = 25;

pub const SECURITY_MANDATORY_UNTRUSTED_RID: u32 = 0x00000000;
pub const SECURITY_MANDATORY_LOW_RID: u32 = 0x00001000;
pub const SECURITY_MANDATORY_MEDIUM_RID: u32 = 0x00002000;
pub const SECURITY_MANDATORY_HIGH_RID: u32 = 0x00003000;
pub const SECURITY_MANDATORY_SYSTEM_RID: u32 = 0x00004000;

#[repr(C)]
pub struct Sid {
    pub revision:             u8,
    pub sub_authority_count:  u8,
    pub identifier_authority: [u8; 6],
    pub sub_authority:        [u32; 1], // Note: This is a flexible array member in C
}

#[repr(C)]
pub struct SidAndAttributes {
    pub sid:        *mut Sid,
    pub attributes: u32,
}

#[repr(C)]
pub struct TokenMandatoryLabel {
    pub label: SidAndAttributes,
}

#[repr(C)]
pub struct LUID {
    pub low_part:  u32,
    pub high_part: i32,
}

#[repr(C)]
pub struct LuidAndAttributes {
    pub luid:       LUID,
    pub attributes: u32,
}

#[repr(C)]
pub struct TokenPrivileges {
    pub privilege_count: u32,
    pub privileges:      [LuidAndAttributes; 1],
}

pub const SE_PRIVILEGE_ENABLED: u32 = 0x00000002;

#[repr(C)]
pub union IO_STATUS_BLOCK_u {
    pub status:  i32,
    pub pointer: *mut c_void,
}

#[repr(C)]
pub struct IoStatusBlock {
    pub u:           IO_STATUS_BLOCK_u,
    pub information: ULONG,
}

impl IoStatusBlock {
    /// Creates a new `IoStatusBlock` with default values.
    ///
    /// # Returns
    ///
    /// A new instance of `IoStatusBlock` with default initialization.
    pub fn new() -> Self {
        IoStatusBlock {
            u:           IO_STATUS_BLOCK_u {
                status: 0,
            },
            information: 0,
        }
    }
}

#[repr(C)]
pub enum EventType {
    NotificationEvent    = 0,
    SynchronizationEvent = 1,
}

pub type PEventType = *mut EventType;

/// Standard rights required to read a file.
pub const STANDARD_RIGHTS_READ: AccessMask = 0x00020000;
/// Standard rights required for most file operations.
pub const STANDARD_RIGHTS_REQUIRED: AccessMask = 0x000f0000;
/// Standard rights required to execute a file.
pub const STANDARD_RIGHTS_EXECUTE: AccessMask = 0x00020000;
/// Standard rights required to write to a file.
pub const STANDARD_RIGHTS_WRITE: AccessMask = 0x00020000;

/// Allows shared read access to a file.
pub const FILE_SHARE_READ: AccessMask = 0x00000001;
/// Allows shared write access to a file.
pub const FILE_SHARE_WRITE: AccessMask = 0x00000002;
/// Represents no specific access requirements.
pub const FILE_ANY_ACCESS: u32 = 0;
/// Represents a network file device.
pub const FILE_DEVICE_NETWORK: u32 = 0x12;

/// Allows synchronization access to a file.
pub const SYNCHRONIZE: AccessMask = 0x00100000;

/// Allows delete access to a file.
pub const DELETE: AccessMask = 0x00010000;
/// Allows read access to a file's data.
pub const FILE_READ_DATA: AccessMask = 0x00000001;
/// Allows read access to a file's attributes.
pub const FILE_READ_ATTRIBUTES: AccessMask = 0x00000080;
/// Allows read access to a file's extended attributes.
pub const FILE_READ_EA: AccessMask = 0x00000008;
/// Allows read access to the file's security descriptor.
pub const READ_CONTROL: AccessMask = 0x00020000;
/// Allows write access to a file's data.
pub const FILE_WRITE_DATA: AccessMask = 0x00000002;
/// Allows write access to a file's attributes.
pub const FILE_WRITE_ATTRIBUTES: AccessMask = 0x00000100;
/// Allows write access to a file's extended attributes.
pub const FILE_WRITE_EA: AccessMask = 0x00000010;
/// Allows append access to a file's data.
pub const FILE_APPEND_DATA: AccessMask = 0x00000004;
/// Allows write access to a file's discretionary access control list (DACL).
pub const WRITE_DAC: AccessMask = 0x00040000;
/// Allows write access to change the owner of a file.
pub const WRITE_OWNER: AccessMask = 0x00080000;
/// Allows execute access to a file.
pub const FILE_EXECUTE: AccessMask = 0x00000020;
/// Allows traversal access to a directory.
pub const FILE_TRAVERSE: AccessMask = 0x00000020;

/// Generic read access mask for a file.
pub const FILE_GENERIC_READ: u32 =
    STANDARD_RIGHTS_READ | FILE_READ_DATA | FILE_READ_ATTRIBUTES | FILE_READ_EA | SYNCHRONIZE;

/// Generic write access mask for a file.
pub const FILE_GENERIC_WRITE: u32 =
    STANDARD_RIGHTS_WRITE | FILE_WRITE_DATA | FILE_WRITE_ATTRIBUTES | FILE_WRITE_EA | FILE_APPEND_DATA | SYNCHRONIZE;

/// Generic execute access mask for a file.
pub const FILE_GENERIC_EXECUTE: u32 = STANDARD_RIGHTS_EXECUTE | FILE_READ_ATTRIBUTES | FILE_EXECUTE | SYNCHRONIZE;

/// IoStatusBlock return value indicating a file was created.
pub const FILE_CREATED: u32 = 0x00000001;
/// IoStatusBlock return value indicating a file was opened.
pub const FILE_OPENED: u32 = 0x00000002;
/// IoStatusBlock return value indicating a file was overwritten.
pub const FILE_OVERWRITTEN: u32 = 0x00000003;
/// IoStatusBlock return value indicating a file was superseded.
pub const FILE_SUPERSEDED: u32 = 0x00000004;
/// IoStatusBlock return value indicating a file already exists.
pub const FILE_EXISTS: u32 = 0x00000005;
/// IoStatusBlock return value indicating a file does not exist.
pub const FILE_DOES_NOT_EXIST: u32 = 0x00000006;

/// Normal file attribute constant.
pub const FILE_ATTRIBUTE_NORMAL: u32 = 0x00000080;

/// Disposition value specifying to supersede an existing file or create a new one.
pub const FILE_SUPERSEDE: u32 = 0x00000000;
/// Disposition value specifying to open an existing file or fail if it does not exist.
pub const FILE_OPEN: u32 = 0x00000001;
/// Disposition value specifying to create a new file or fail if it already exists.
pub const FILE_CREATE: u32 = 0x00000002;
/// Disposition value specifying to open an existing file or create a new one if it does not exist.
pub const FILE_OPEN_IF: u32 = 0x00000003;
/// Disposition value specifying to overwrite an existing file or fail if it does not exist.
pub const FILE_OVERWRITE: u32 = 0x00000004;
/// Disposition value specifying to overwrite an existing file or create a new one if it does not exist.
pub const FILE_OVERWRITE_IF: u32 = 0x00000005;

/// Option to indicate that the file to be created or opened is a directory.
pub const FILE_DIRECTORY_FILE: u32 = 0x00000001;
/// Option to ensure the file being opened is not a directory.
pub const FILE_NON_DIRECTORY_FILE: u32 = 0x00000040;
/// Option to ensure that all writes to the file are transferred to the file before the write operation completes.
pub const FILE_WRITE_THROUGH: u32 = 0x00000002;
/// Option indicating that all file accesses must be sequential.
pub const FILE_SEQUENTIAL_ONLY: u32 = 0x00000004;
/// Option allowing random access to the file.
pub const FILE_RANDOM_ACCESS: u32 = 0x00000008;
/// Option indicating that the file cannot be cached or buffered.
pub const FILE_NO_INTERMEDIATE_BUFFERING: u32 = 0x00000010;
/// Option indicating that all file operations are performed synchronously and are subject to alert termination.
pub const FILE_SYNCHRONOUS_IO_ALERT: u32 = 0x00000010;
/// Option indicating that all file operations are performed synchronously without alert termination.
pub const FILE_SYNCHRONOUS_IO_NONALERT: u32 = 0x00000020;
/// Option to create a tree connection for the file through the network.
pub const FILE_CREATE_TREE_CONNECTION: u32 = 0x00000080;
/// Option to fail the operation if the file has extended attributes that the caller does not understand.
pub const FILE_NO_EA_KNOWLEDGE: u32 = 0x00000200;
/// Option to open a file with a reparse point and bypass the normal reparse point processing.
pub const FILE_OPEN_REPARSE_POINT: u32 = 0x00200000;
/// Option to delete the file when the last handle to it is closed.
pub const FILE_DELETE_ON_CLOSE: u32 = 0x00001000;
/// Option indicating that the file name includes the 8-byte file reference number.
pub const FILE_OPEN_BY_FILE_ID: u32 = 0x00002000;
/// Option indicating that the file is opened for backup intent.
pub const FILE_OPEN_FOR_BACKUP_INTENT: u32 = 0x00004000;
/// Option to allow the application to request a filter opportunistic lock (oplock) to prevent share violations.
pub const FILE_RESERVE_OPFILTER: u32 = 0x00100000;
/// Option to open the file and request an opportunistic lock (oplock) as a single atomic operation.
pub const FILE_OPEN_REQUIRING_OPLOCK: u32 = 0x00010000;
/// Option to complete the operation immediately with a successful alternative status if the target file is oplocked.
pub const FILE_COMPLETE_IF_OPLOCKED: u32 = 0x00020000;

/// FILE_PIPE_BYTE_STREAM_TYPE specifies that the named pipe will be of a byte stream type.
/// This type of pipe transmits data as a stream of bytes.
pub const FILE_PIPE_BYTE_STREAM_TYPE: u32 = 0x00000000;

/// FILE_PIPE_BYTE_STREAM_MODE specifies that the pipe will operate in byte stream mode.
/// Data is written and read in a continuous stream of bytes.
pub const FILE_PIPE_BYTE_STREAM_MODE: u32 = 0x00000000;

/// FILE_PIPE_QUEUE_OPERATION specifies that the pipe will operate in queue operation mode.
/// Multiple instances of the pipe can be created, and the system manages a queue of connections.
pub const FILE_PIPE_QUEUE_OPERATION: u32 = 0x00000000;

pub const FILE_PIPE_COMPLETE_OPERATION: u32 = 0x00000001; // Completion mode: operations complete immediately

/// GENERIC_READ grants read access to the object. Data can be read from the file or pipe.
pub const GENERIC_READ: u32 = 0x80000000;

#[repr(C)]
#[derive(Clone, Copy)]
pub struct KSystemTime {
    pub low_part:   u32,
    pub high1_time: i32,
    pub high2_time: i32,
}

#[repr(C)]
#[derive(Clone, Copy)]
pub struct LargeInteger {
    pub low_part:  u32,
    pub high_part: i32,
}

impl LargeInteger {
    pub fn new() -> Self {
        LargeInteger {
            high_part: 0,
            low_part:  0,
        }
    }
}

#[repr(C)]
#[derive(Clone, Copy)]
pub union TickCountUnion {
    pub tick_count_quad:   u64,
    pub tick_count_struct: TickCountStruct,
}

#[repr(C)]
#[derive(Clone, Copy)]
pub struct TickCountStruct {
    pub reserved_tick_count_overlay: [u32; 3],
    pub tick_count_pad:              [u32; 1],
}

#[repr(C)]
#[derive(Clone, Copy)]
pub struct KUserSharedData {
    pub tick_count_low_deprecated: u32,
    pub tick_count_multiplier: u32,
    pub interrupt_time: KSystemTime,
    pub system_time: KSystemTime,
    pub time_zone_bias: KSystemTime,
    pub image_number_low: u16,
    pub image_number_high: u16,
    pub nt_system_root: [u16; 260],
    pub max_stack_trace_depth: u32,
    pub crypto_exponent: u32,
    pub time_zone_id: u32,
    pub large_page_minimum: u32,
    pub ait_sampling_value: u32,
    pub app_compat_flag: u32,
    pub rng_seed_version: u64,
    pub global_validation_runlevel: u32,
    pub time_zone_bias_stamp: i32,
    pub nt_build_number: u32,
    pub nt_product_type: u32,
    pub product_type_is_valid: u8,
    pub reserved0: [u8; 1],
    pub native_processor_architecture: u16,
    pub nt_major_version: u32,
    pub nt_minor_version: u32,
    pub processor_features: [u8; 64],
    pub reserved1: u32,
    pub reserved3: u32,
    pub time_slip: u32,
    pub alternative_architecture: u32,
    pub boot_id: u32,
    pub system_expiration_date: LargeInteger,
    pub suite_mask: u32,
    pub kd_debugger_enabled: u8,
    pub mitigation_policies: u8,
    pub cycles_per_yield: u16,
    pub active_console_id: u32,
    pub dismount_count: u32,
    pub com_plus_package: u32,
    pub last_system_rit_event_tick_count: u32,
    pub number_of_physical_pages: u32,
    pub safe_boot_mode: u8,
    pub virtualization_flags: u8,
    pub reserved12: [u8; 2],
    pub shared_data_flags: u32,
    pub data_flags_pad: [u32; 1],
    pub test_ret_instruction: u64,
    pub qpc_frequency: i64,
    pub system_call: u32,
    pub reserved2: u32,
    pub full_number_of_physical_pages: u64,
    pub system_call_pad: [u64; 1],
    pub tick_count: TickCountUnion,
    pub cookie: u32,
    pub cookie_pad: [u32; 1],
    pub console_session_foreground_process_id: i64,
    pub time_update_lock: u64,
    pub baseline_system_time_qpc: u64,
    pub baseline_interrupt_time_qpc: u64,
    pub qpc_system_time_increment: u64,
    pub qpc_interrupt_time_increment: u64,
    pub qpc_system_time_increment_shift: u8,
    pub qpc_interrupt_time_increment_shift: u8,
    pub unparked_processor_count: u16,
    pub enclave_feature_mask: [u32; 4],
    pub telemetry_coverage_round: u32,
    pub user_mode_global_logger: [u16; 16],
    pub image_file_execution_options: u32,
    pub lang_generation_count: u32,
    pub reserved4: u64,
    pub interrupt_time_bias: u64,
    pub qpc_bias: u64,
    pub active_processor_count: u32,
    pub active_group_count: u8,
    pub reserved9: u8,
    pub qpc_data: u16,
    pub time_zone_bias_effective_start: LargeInteger,
    pub time_zone_bias_effective_end: LargeInteger,
    pub xstate: [u8; 384], // Placeholder for XSTATE_CONFIGURATION
    pub feature_configuration_change_stamp: KSystemTime,
    pub spare: u32,
    pub user_pointer_auth_mask: u64,
    pub xstate_arm64: [u8; 384], // Placeholder for XSTATE_CONFIGURATION
    pub reserved10: [u32; 210],
}

// START NtCreateUserProcess STRUCT
#[repr(C)]
pub struct PsCreateInfo {
    pub size:        SIZE_T,
    pub state:       PsCreateState,
    pub union_state: PsCreateInfoUnion,
}

#[repr(C)]
#[derive(Clone, Copy)]
pub enum PsCreateState {
    PsCreateInitialState        = 0,
    PsCreateFailOnFileOpen      = 1,
    PsCreateFailOnSectionCreate = 2,
    PsCreateFailExeFormat       = 3,
    PsCreateFailMachineMismatch = 4,
    PsCreateFailExeName         = 5,
    PsCreateSuccess             = 6,
    PsCreateMaximumStates       = 7,
}

#[repr(C)]
pub union PsCreateInfoUnion {
    pub init_state:          PsCreateInitialState,
    pub file_handle:         HANDLE,
    pub dll_characteristics: USHORT,
    pub ifeo_key:            HANDLE,
    pub success_state:       PsCreateSuccess,
}

#[repr(C)]
#[derive(Clone, Copy)]
pub struct PsCreateInitialState {
    pub init_flags:             PsCreateInitialFlags,
    pub additional_file_access: AccessMask,
}

#[repr(C)]
#[derive(Clone, Copy)]
pub union PsCreateInitialFlags {
    pub flags:     ULONG, // 4 byte
    pub flag_bits: PsCreateInitialFlagBits,
}

#[repr(C)]
#[derive(Clone, Copy)]
pub struct PsCreateInitialFlagBits {
    pub bits: ULONG, // Rappresenta tutti i bit in un singolo campo da 32 bit
}

impl PsCreateInitialFlagBits {
    pub fn new() -> Self {
        let mut bits: ULONG = 0;
        bits |= 1 << 0; // WriteOutputOnExit : 1;
        bits |= 1 << 1; // DetectManifest : 1;
        bits |= 1 << 2; // IFEOSkipDebugger : 1;
        bits |= 1 << 3; // IFEODoNotPropagateKeyState : 1;
        bits |= 4 << 4; // SpareBits1 : 4;
        bits |= 8 << 8; // SpareBits2 : 8;
        bits |= 16 << 16; // ProhibitedImageCharacteristics : 16;

        PsCreateInitialFlagBits {
            bits,
        }
    }
}

impl Default for PsCreateInitialFlags {
    fn default() -> Self {
        PsCreateInitialFlags {
            flag_bits: PsCreateInitialFlagBits::new(),
        }
    }
}

#[repr(C)]
#[derive(Clone, Copy)]
pub union PsCreateSuccessFlags {
    pub flags:     ULONG, // 4 byte
    pub flag_bits: PsCreateSuccessFlagBits,
}

#[repr(C)]
#[derive(Clone, Copy)]
pub struct PsCreateSuccessFlagBits {
    pub bits: ULONG, // Rappresenta tutti i bit in un singolo campo da 32 bit
}

impl PsCreateSuccessFlagBits {
    pub fn new() -> Self {
        let mut bits: ULONG = 0;
        bits |= 1 << 0; // ProtectedProcess : 1;
        bits |= 1 << 1; // AddressSpaceOverride : 1;
        bits |= 1 << 2; // DevOverrideEnabled : 1;
        bits |= 1 << 3; // ManifestDetected : 1;
        bits |= 1 << 4; // ProtectedProcessLight : 1;
        bits |= 3 << 5; // SpareBits1 : 3;
        bits |= 8 << 8; // SpareBits2 : 8;
        bits |= 16 << 16; // SpareBits3 : 16;

        PsCreateSuccessFlagBits {
            bits,
        }
    }
}

impl Default for PsCreateSuccessFlags {
    fn default() -> Self {
        PsCreateSuccessFlags {
            flag_bits: PsCreateSuccessFlagBits::new(),
        }
    }
}

#[repr(C)]
#[derive(Clone, Copy)]
pub struct PsCreateSuccess {
    pub output_flags:                   PsCreateSuccessFlags, // 4 byte
    pub file_handle:                    *mut c_void,          // HANDLE
    pub section_handle:                 *mut c_void,          // HANDLE
    pub user_process_parameters_native: u64,
    pub user_process_parameters_wow64:  ULONG,
    pub current_parameter_flags:        ULONG,
    pub peb_address_native:             u64,
    pub peb_address_wow64:              ULONG,
    pub manifest_address:               u64,
    pub manifest_size:                  ULONG,
}

#[repr(C)]
pub struct PsAttribute {
    pub attribute:     usize,
    pub size:          usize,
    pub value:         PsAttributeValueUnion,
    pub return_length: *mut usize,
}

#[repr(C)]
pub union PsAttributeValueUnion {
    pub value:     usize,
    pub value_ptr: PVOID,
}

#[repr(C)]
pub struct PsAttributeList {
    pub total_length: usize,
    pub attributes:   [PsAttribute; 2],
}

impl PsAttribute {
    pub const fn new(attribute: usize, size: usize, value: usize, return_length: *mut usize) -> Self {
        PsAttribute {
            attribute,
            size,
            value: PsAttributeValueUnion {
                value,
            },
            return_length,
        }
    }

    pub const fn new_ptr(attribute: usize, size: usize, value_ptr: PVOID, return_length: *mut usize) -> Self {
        PsAttribute {
            attribute,
            size,
            value: PsAttributeValueUnion {
                value_ptr,
            },
            return_length,
        }
    }
}

/// Specifies the parent process attribute.
pub const PS_ATTRIBUTE_PARENT_PROCESS: ULONG_PTR = 0x00060000;
/// Specifies the debug port attribute.
pub const PS_ATTRIBUTE_DEBUG_PORT: ULONG_PTR = 0x00060001;
/// Specifies the token to assign to the process.
pub const PS_ATTRIBUTE_TOKEN: ULONG_PTR = 0x00060002;
/// Specifies the client ID attribute.
pub const PS_ATTRIBUTE_CLIENT_ID: ULONG_PTR = 0x00010003;
/// Specifies the TEB (Thread Environment Block) address attribute.
pub const PS_ATTRIBUTE_TEB_ADDRESS: ULONG_PTR = 0x00010004;
/// Specifies the image name attribute.
pub const PS_ATTRIBUTE_IMAGE_NAME: ULONG_PTR = 0x00020005;
/// Specifies the image information attribute.
pub const PS_ATTRIBUTE_IMAGE_INFO: ULONG_PTR = 0x00000006;
/// Specifies the memory reserve attribute.
pub const PS_ATTRIBUTE_MEMORY_RESERVE: ULONG_PTR = 0x00020007;
/// Specifies the priority class attribute.
pub const PS_ATTRIBUTE_PRIORITY_CLASS: ULONG_PTR = 0x00020008;
/// Specifies the error mode attribute.
pub const PS_ATTRIBUTE_ERROR_MODE: ULONG_PTR = 0x00020009;
/// Specifies the standard handle information attribute.
pub const PS_ATTRIBUTE_STD_HANDLE_INFO: ULONG_PTR = 0x0002000a;
/// Specifies the handle list attribute.
pub const PS_ATTRIBUTE_HANDLE_LIST: ULONG_PTR = 0x0002000b;
/// Specifies the group affinity attribute.
pub const PS_ATTRIBUTE_GROUP_AFFINITY: ULONG_PTR = 0x0003000c;
/// Specifies the preferred NUMA (Non-Uniform Memory Access) node attribute.
pub const PS_ATTRIBUTE_PREFERRED_NODE: ULONG_PTR = 0x0002000d;
/// Specifies the ideal processor attribute.
pub const PS_ATTRIBUTE_IDEAL_PROCESSOR: ULONG_PTR = 0x0003000e;
/// Specifies the UMS (User-Mode Scheduling) thread attribute.
pub const PS_ATTRIBUTE_UMS_THREAD: ULONG_PTR = 0x0003000f;
/// Specifies the mitigation options attribute.
pub const PS_ATTRIBUTE_MITIGATION_OPTIONS: ULONG_PTR = 0x00060010;
/// Specifies the protection level attribute.
pub const PS_ATTRIBUTE_PROTECTION_LEVEL: ULONG_PTR = 0x00060011;
/// Specifies whether the process is secure.
pub const PS_ATTRIBUTE_SECURE_PROCESS: ULONG_PTR = 0x00020012;
/// Specifies the job list attribute.
pub const PS_ATTRIBUTE_JOB_LIST: ULONG_PTR = 0x00020013;
/// Specifies the child process policy attribute.
pub const PS_ATTRIBUTE_CHILD_PROCESS_POLICY: ULONG_PTR = 0x00020014;
/// Specifies the all application packages policy attribute.
pub const PS_ATTRIBUTE_ALL_APPLICATION_PACKAGES_POLICY: ULONG_PTR = 0x00020015;
/// Specifies the Win32k filter attribute.
pub const PS_ATTRIBUTE_WIN32K_FILTER: ULONG_PTR = 0x00020016;
/// Specifies the safe open prompt origin claim attribute.
pub const PS_ATTRIBUTE_SAFE_OPEN_PROMPT_ORIGIN_CLAIM: ULONG_PTR = 0x00020017;
/// Specifies the BNO (Broad Network Objects) isolation attribute.
pub const PS_ATTRIBUTE_BNO_ISOLATION: ULONG_PTR = 0x00020018;
/// Specifies the desktop app policy attribute.
pub const PS_ATTRIBUTE_DESKTOP_APP_POLICY: ULONG_PTR = 0x00020019;

/// Indicates that the parameters passed to the process are already in a normalized form.
pub const RTL_USER_PROC_PARAMS_NORMALIZED: u32 = 0x00000001;
/// Enables user-mode profiling for the process.
pub const RTL_USER_PROC_PROFILE_USER: u32 = 0x00000002;
/// Enables kernel-mode profiling for the process.
pub const RTL_USER_PROC_PROFILE_KERNEL: u32 = 0x00000004;
/// Enables server-mode profiling for the process.
pub const RTL_USER_PROC_PROFILE_SERVER: u32 = 0x00000008;
/// Reserves 1 megabyte (MB) of virtual address space for the process.
pub const RTL_USER_PROC_RESERVE_1MB: u32 = 0x00000020;
/// Reserves 16 megabytes (MB) of virtual address space for the process.
pub const RTL_USER_PROC_RESERVE_16MB: u32 = 0x00000040;
/// Sets the process to be case-sensitive.
pub const RTL_USER_PROC_CASE_SENSITIVE: u32 = 0x00000080;
/// Disables heap decommitting for the process.
pub const RTL_USER_PROC_DISABLE_HEAP_DECOMMIT: u32 = 0x00000100;
/// Enables local DLL redirection for the process.
pub const RTL_USER_PROC_DLL_REDIRECTION_LOCAL: u32 = 0x00001000;
/// Indicates that an application manifest is present for the process.
pub const RTL_USER_PROC_APP_MANIFEST_PRESENT: u32 = 0x00002000;
/// Indicates that the image key is missing for the process.
pub const RTL_USER_PROC_IMAGE_KEY_MISSING: u32 = 0x00004000;
/// Indicates that the process has opted in to some specific behavior or feature.
pub const RTL_USER_PROC_OPTIN_PROCESS: u32 = 0x00020000;

/// Provides all possible access rights to a thread.
pub const THREAD_ALL_ACCESS: u32 = STANDARD_RIGHTS_REQUIRED | SYNCHRONIZE | 0xffffu32;

/// Mask to extract the attribute number from a PS_ATTRIBUTE value.
pub const PS_ATTRIBUTE_NUMBER_MASK: usize = 0x0000ffff;
/// Indicates that the attribute is specific to a thread rather than a process.
pub const PS_ATTRIBUTE_THREAD: usize = 0x10000000;
/// Indicates that the attribute is an input to the process or thread creation function.
pub const PS_ATTRIBUTE_INPUT: usize = 0x20000000;
/// Indicates that the attribute is additive, meaning it adds to or modifies an existing attribute.
pub const PS_ATTRIBUTE_ADDITIVE: usize = 0x40000000;

/// This constant enables a mitigation policy that blocks non-Microsoft binaries
/// from loading into the process. The policy is always enforced.
///
/// This constant is equivalent to `PROCESS_CREATION_MITIGATION_POLICY_BLOCK_NON_MICROSOFT_BINARIES_ALWAYS_ON`
/// in the Windows API, defined as `0x00000001ui64 << 44`.
pub const PROCESS_CREATION_MITIGATION_POLICY_BLOCK_NON_MICROSOFT_BINARIES_ALWAYS_ON: u64 = 0x00000001u64 << 44;

#[repr(C)]
pub struct SecurityAttributes {
    pub n_length:               u32,
    pub lp_security_descriptor: *mut c_void,
    pub b_inherit_handle:       bool,
}

// END NtCreateUserProcess STRUCT

#[cfg(test)]
mod tests {
    use super::*;

    #[test]
    fn test_rtl_init_unicode_string() {
        let source_string: [u16; 6] = [
            b'h' as u16,
            b'e' as u16,
            b'l' as u16,
            b'l' as u16,
            b'o' as u16,
            0,
        ];
        let mut destination_string = UnicodeString::new();

        destination_string.init(source_string.as_ptr());

        assert_eq!(destination_string.length, 5 * 2); // 5 characters, 2 bytes each
        assert_eq!(destination_string.maximum_length, (5 * 2 + 2) as u16); // 5 characters, 2 bytes each, plus 2 bytes for null terminator
        assert_eq!(
            destination_string.buffer,
            source_string.as_ptr() as *mut u16
        );
    }

    #[test]
    fn test_rtl_init_unicode_string_null_source() {
        let mut destination_string = UnicodeString::new();

        destination_string.init(ptr::null());

        assert_eq!(destination_string.length, 0);
        assert_eq!(destination_string.maximum_length, 0);
        assert_eq!(destination_string.buffer, ptr::null_mut());
    }

    #[test]
    fn test_initialize_object_attributes() {
        let mut object_name = UnicodeString {
            length:         0,
            maximum_length: 0,
            buffer:         ptr::null_mut(),
        };

        let mut obj_attrs = ObjectAttributes {
            length: 0,
            root_directory: ptr::null_mut(),
            object_name: ptr::null_mut(),
            attributes: 0,
            security_descriptor: ptr::null_mut(),
            security_quality_of_service: ptr::null_mut(),
        };

        ObjectAttributes::initialize(
            &mut obj_attrs,
            &mut object_name,
            0x1234, // Some attributes
            ptr::null_mut(),
            ptr::null_mut(),
        );

        assert_eq!(
            obj_attrs.length,
            core::mem::size_of::<ObjectAttributes>() as ULONG
        );
        assert_eq!(obj_attrs.root_directory, ptr::null_mut());
        assert_eq!(obj_attrs.attributes, 0x1234);
        assert_eq!(obj_attrs.object_name, &mut object_name as *mut _);
        assert_eq!(obj_attrs.security_descriptor, ptr::null_mut());
        assert_eq!(obj_attrs.security_quality_of_service, ptr::null_mut());
    }
}

pub enum SystemInformationClass {
    SystemBasicInformation,
    SystemProcessorInformation,
    SystemPerformanceInformation,
    SystemTimeOfDayInformation,
    SystemPathInformation,
    SystemProcessInformation,
    SystemCallCountInformation,
    SystemDeviceInformation,
    SystemProcessorPerformanceInformation,
    SystemFlagsInformation,
    SystemCallTimeInformation,
    SystemModuleInformation,
    SystemLocksInformation,
    SystemStackTraceInformation,
    SystemPagedPoolInformation,
    SystemNonPagedPoolInformation,
    SystemHandleInformation,
    SystemObjectInformation,
    SystemPageFileInformation,
    SystemVdmInstemulInformation,
    SystemVdmBopInformation,
    SystemFileCacheInformation,
    SystemPoolTagInformation,
    SystemInterruptInformation,
    SystemDpcBehaviorInformation,
    SystemFullMemoryInformation,
    SystemLoadGdiDriverInformation,
    SystemUnloadGdiDriverInformation,
    SystemTimeAdjustmentInformation,
    SystemSummaryMemoryInformation,
    SystemMirrorMemoryInformation,
    SystemPerformanceTraceInformation,
    SystemObsolete0,
    SystemExceptionInformation,
    SystemCrashDumpStateInformation,
    SystemKernelDebuggerInformation,
    SystemContextSwitchInformation,
    SystemRegistryQuotaInformation,
    SystemExtendServiceTableInformation,
    SystemPrioritySeperation,
    SystemVerifierAddDriverInformation,
    SystemVerifierRemoveDriverInformation,
    SystemProcessorIdleInformation,
    SystemLegacyDriverInformation,
    SystemCurrentTimeZoneInformation,
    SystemLookasideInformation,
    SystemTimeSlipNotification,
    SystemSessionCreate,
    SystemSessionDetach,
    SystemSessionInformation,
    SystemRangeStartInformation,
    SystemVerifierInformation,
    SystemVerifierThunkExtend,
    SystemSessionProcessInformation,
    SystemLoadGdiDriverInSystemSpace,
    SystemNumaProcessorMap,
    SystemPrefetcherInformation,
    SystemExtendedProcessInformation,
    SystemRecommendedSharedDataAlignment,
    SystemComPlusPackage,
    SystemNumaAvailableMemory,
    SystemProcessorPowerInformation,
    SystemEmulationBasicInformation,     // WOW64
    SystemEmulationProcessorInformation, // WOW64
    SystemExtendedHandleInformation,
    SystemLostDelayedWriteInformation,
    SystemBigPoolInformation,
    SystemSessionPoolTagInformation,
    SystemSessionMappedViewInformation,
    SystemHotpatchInformation,
    SystemObjectSecurityMode,
    SystemWatchdogTimerHandler,
    SystemWatchdogTimerInformation,
    SystemLogicalProcessorInformation,
    SystemWow64SharedInformation,
    SystemRegisterFirmwareTableInformationHandler,
    SystemFirmwareTableInformation,
    SystemModuleInformationEx,
    SystemVerifierTriageInformation,
    SystemSuperfetchInformation,
    SystemMemoryListInformation,
    SystemFileCacheInformationEx,
    SystemThreadPriorityClientIdInformation,
    SystemProcessorIdleCycleTimeInformation,
    SystemVerifierCancellationInformation,
    SystemProcessorPowerInformationEx,
    SystemRefTraceInformation,
    SystemSpecialPoolInformation,
    SystemProcessIdInformation,
    SystemErrorPortInformation,
    SystemBootEnvironmentInformation,
    SystemHypervisorInformation,
    SystemVerifierInformationEx,
    SystemTimeZoneInformation,
    SystemImageFileExecutionOptionsInformation,
    SystemCoverageInformation,
    SystemPrefetchPatchInformation,
    SystemVerifierFaultsInformation,
    SystemSystemPartitionInformation,
    SystemSystemDiskInformation,
    SystemProcessorPerformanceDistribution,
    SystemNumaProximityNodeInformation,
    SystemDynamicTimeZoneInformation,
    SystemCodeIntegrityInformation,
    SystemProcessorMicrocodeUpdateInformation,
    SystemProcessorBrandString,
    SystemVirtualAddressInformation,
    MaxSystemInfoClass,
}

#[repr(C)]
pub struct SystemProcessInformation {
    pub next_entry_offset: ULONG,
    pub number_of_threads: ULONG,
    pub working_set_private_size: LargeInteger,
    pub hard_fault_count: ULONG,
    pub number_of_threads_high_watermark: ULONG,
    pub cycle_time: ULONGLONG,
    pub create_time: LargeInteger,
    pub user_time: LargeInteger,
    pub kernel_time: LargeInteger,
    pub image_name: UnicodeString,
    pub base_priority: i32,
    pub unique_process_id: HANDLE,
    pub inherited_from_unique_process_id: HANDLE,
    pub handle_count: ULONG,
    pub session_id: ULONG,
    pub unique_process_key: ULONG_PTR,
    pub peak_virtual_size: SIZE_T,
    pub virtual_size: SIZE_T,
    pub page_fault_count: ULONG,
    pub peak_working_set_size: SIZE_T,
    pub working_set_size: SIZE_T,
    pub quota_peak_paged_pool_usage: SIZE_T,
    pub quota_paged_pool_usage: SIZE_T,
    pub quota_peak_non_paged_pool_usage: SIZE_T,
    pub quota_non_paged_pool_usage: SIZE_T,
    pub pagefile_usage: SIZE_T,
    pub peak_pagefile_usage: SIZE_T,
    pub private_page_count: SIZE_T,
    pub read_operation_count: LargeInteger,
    pub write_operation_count: LargeInteger,
    pub other_operation_count: LargeInteger,
    pub read_transfer_count: LargeInteger,
    pub write_transfer_count: LargeInteger,
    pub other_transfer_count: LargeInteger,
    pub threads: [SystemThreadInformation; 1],
}

#[repr(C)]
pub struct SystemThreadInformation {
    pub kernel_time:      LargeInteger,
    pub user_time:        LargeInteger,
    pub create_time:      LargeInteger,
    pub wait_time:        ULONG,
    pub start_address:    PVOID,
    pub client_id:        ClientId,
    pub priority:         c_long,
    pub base_priority:    c_long,
    pub context_switches: ULONG,
    pub thread_state:     u32,
    pub wait_reason:      u32,
}

#[repr(C)]
pub struct SystemProcessInformation2 {
    pub next_entry_offset: u32,
    pub number_of_threads: u32,
    pub spare_li1: LargeInteger,
    pub spare_li2: LargeInteger,
    pub spare_li3: LargeInteger,
    pub create_time: LargeInteger,
    pub user_time: LargeInteger,
    pub kernel_time: LargeInteger,
    pub image_name: UnicodeString,
    pub base_priority: i32,
    pub unique_process_id: HANDLE,
    pub inherited_from_unique_process_id: HANDLE,
    pub handle_count: u32,
    pub session_id: u32,
    pub page_directory_base: usize,
    pub peak_virtual_size: usize,
    pub virtual_size: usize,
    pub page_fault_count: u32,
    pub peak_working_set_size: usize,
    pub working_set_size: usize,
    pub quota_peak_paged_pool_usage: usize,
    pub quota_paged_pool_usage: usize,
    pub quota_peak_non_paged_pool_usage: usize,
    pub quota_non_paged_pool_usage: usize,
    pub pagefile_usage: usize,
    pub peak_pagefile_usage: usize,
    pub private_page_count: usize,
    pub read_operation_count: LargeInteger,
    pub write_operation_count: LargeInteger,
    pub other_operation_count: LargeInteger,
    pub read_transfer_count: LargeInteger,
    pub write_transfer_count: LargeInteger,
    pub other_transfer_count: LargeInteger,
}

#[repr(C)]
#[allow(non_snake_case)]
pub struct M128A {
    pub Low:  ULONGLONG,
    pub High: LONGLONG,
}

#[repr(C)]
#[allow(non_snake_case)]
pub struct CONTEXT {
    pub P1Home:               DWORD64,
    pub P2Home:               DWORD64,
    pub P3Home:               DWORD64,
    pub P4Home:               DWORD64,
    pub P5Home:               DWORD64,
    pub P6Home:               DWORD64,
    pub ContextFlags:         DWORD,
    pub MxCsr:                DWORD,
    pub SegCs:                WORD,
    pub SegDs:                WORD,
    pub SegEs:                WORD,
    pub SegFs:                WORD,
    pub SegGs:                WORD,
    pub SegSs:                WORD,
    pub EFlags:               DWORD,
    pub Dr0:                  DWORD64,
    pub Dr1:                  DWORD64,
    pub Dr2:                  DWORD64,
    pub Dr3:                  DWORD64,
    pub Dr6:                  DWORD64,
    pub Dr7:                  DWORD64,
    pub Rax:                  DWORD64,
    pub Rcx:                  DWORD64,
    pub Rdx:                  DWORD64,
    pub Rbx:                  DWORD64,
    pub Rsp:                  DWORD64,
    pub Rbp:                  DWORD64,
    pub Rsi:                  DWORD64,
    pub Rdi:                  DWORD64,
    pub R8:                   DWORD64,
    pub R9:                   DWORD64,
    pub R10:                  DWORD64,
    pub R11:                  DWORD64,
    pub R12:                  DWORD64,
    pub R13:                  DWORD64,
    pub R14:                  DWORD64,
    pub R15:                  DWORD64,
    pub Rip:                  DWORD64,
    pub u:                    [u64; 64],
    pub VectorRegister:       [M128A; 26],
    pub VectorControl:        DWORD64,
    pub DebugControl:         DWORD64,
    pub LastBranchToRip:      DWORD64,
    pub LastBranchFromRip:    DWORD64,
    pub LastExceptionToRip:   DWORD64,
    pub LastExceptionFromRip: DWORD64,
}

pub const HEAP_NO_SERIALIZE: DWORD = 0x00000001;
pub const HEAP_GROWABLE: DWORD = 0x00000002;
pub const HEAP_GENERATE_EXCEPTIONS: DWORD = 0x00000004;
pub const HEAP_ZERO_MEMORY: DWORD = 0x00000008;
pub const HEAP_REALLOC_IN_PLACE_ONLY: DWORD = 0x00000010;
pub const HEAP_TAIL_CHECKING_ENABLED: DWORD = 0x00000020;
pub const HEAP_FREE_CHECKING_ENABLED: DWORD = 0x00000040;
pub const HEAP_DISABLE_COALESCE_ON_FREE: DWORD = 0x00000080;
pub const HEAP_CREATE_ALIGN_16: DWORD = 0x00010000;
pub const HEAP_CREATE_ENABLE_TRACING: DWORD = 0x00020000;
pub const HEAP_CREATE_ENABLE_EXECUTE: DWORD = 0x00040000;
pub const HEAP_MAXIMUM_TAG: DWORD = 0x0fff;
pub const HEAP_PSEUDO_TAG_FLAG: DWORD = 0x8000;
pub const HEAP_TAG_SHIFT: usize = 18;
pub const HEAP_CREATE_SEGMENT_HEAP: DWORD = 0x00000100;
pub const HEAP_CREATE_HARDENED: DWORD = 0x00000200;

/// Represents different types of paths that can be recognized by the system.
#[derive(Clone)]
#[repr(C)]
pub enum RtlPathType {
    /// Unknown path type, typically when the input cannot be classified.
    ///
    /// Example: An empty string or an invalid path.
    RtlPathTypeUnknown,

    /// UNC (Universal Naming Convention) absolute path, used for network resources.
    ///
    /// Example: `\\Server\Share\Folder\File.txt`
    RtlPathTypeUncAbsolute,

    /// Drive absolute path, specifying a specific drive.
    ///
    /// Example: `C:\Folder\File.txt`
    RtlPathTypeDriveAbsolute,

    /// Drive relative path, where the path is relative to the current directory on a specific drive.
    ///
    /// Example: `C:Folder\File.txt`
    RtlPathTypeDriveRelative,

    /// Rooted path, which starts from the root directory but does not specify the drive.
    ///
    /// Example: `\Folder\File.txt`
    RtlPathTypeRooted,

    /// Relative path, which is relative to the current working directory.
    ///
    /// Example: `Folder\File.txt`
    RtlPathTypeRelative,

    /// Local device path, typically used to access device namespaces.
    ///
    /// Example: `\\.\PhysicalDrive0`
    RtlPathTypeLocalDevice,

    /// Root local device path, similar to local device paths but rooted.
    ///
    /// Example: `\\?\C:\Folder\File.txt`
    RtlPathTypeRootLocalDevice,
}

#[repr(C)]
pub struct RtlRelativeNameU {
    pub relative_name:        UnicodeString,
    pub containing_directory: HANDLE,
    pub cur_dir_ref:          *mut RtlpCurdirRef,
}

impl RtlRelativeNameU {
    /// Creates a new `RtlRelativeNameU` with default values.
    ///
    /// # Returns
    /// A new instance of `RtlRelativeNameU` with an empty `UnicodeString`, a null `HANDLE`,
    /// and a null pointer for `cur_dir_ref`.
    pub fn new() -> Self {
        RtlRelativeNameU {
            relative_name:        UnicodeString::new(), // Initialize with an empty UnicodeString
            containing_directory: null_mut(),           // Set HANDLE to null
            cur_dir_ref:          null_mut(),           // Set pointer to null
        }
    }
}

pub struct RtlpCurdirRef {
    pub reference_count:  LONG,
    pub directory_handle: HANDLE,
}

pub const UNICODE_STRING_MAX_BYTES: u32 = 65534;

pub enum MemoryInformationClass {
    MemoryBasicInformation,
    MemoryWorkingSetInformation,
    MemoryMappedFilenameInformation,
    MemoryRegionInformation,
    MemoryWorkingSetExInformation,
    MemorySharedCommitInformation,
    MemoryImageInformation,
    MemoryRegionInformationEx,
    MemoryPrivilegedBasicInformation,
    MemoryEnclaveImageInformation,
    MemoryBasicInformationCapped,
}

pub const TOKEN_ASSIGN_PRIMARY: u32 = 0x0001;
pub const TOKEN_DUPLICATE: u32 = 0x0002;
pub const TOKEN_IMPERSONATE: u32 = 0x0004;
pub const TOKEN_QUERY_SOURCE: u32 = 0x0010;
pub const TOKEN_ADJUST_GROUPS: u32 = 0x0040;
pub const TOKEN_ADJUST_DEFAULT: u32 = 0x0080;
pub const TOKEN_ADJUST_SESSIONID: u32 = 0x0100;
pub const TOKEN_ALL_ACCESS_P: u32 = STANDARD_RIGHTS_REQUIRED |
    TOKEN_ASSIGN_PRIMARY |
    TOKEN_DUPLICATE |
    TOKEN_IMPERSONATE |
    TOKEN_QUERY |
    TOKEN_QUERY_SOURCE |
    TOKEN_ADJUST_PRIVILEGES |
    TOKEN_ADJUST_GROUPS |
    TOKEN_ADJUST_DEFAULT;
pub const TOKEN_ALL_ACCESS: u32 = TOKEN_ALL_ACCESS_P | TOKEN_ADJUST_SESSIONID;

#[repr(C)]
pub enum SecurityImpersonationLevel {
    SecurityAnonymous,
    SecurityIdentification,
    SecurityImpersonation,
    SecurityDelegation,
}

#[repr(C)]
pub struct TokenUser {
    pub user: SidAndAttributes,
}

#[repr(C)]
pub struct TokenElevation {
    pub token_is_elevated: u32,
}

pub enum TokenInformationClass {
    TokenUser = 1,
    TokenGroups,
    TokenPrivileges,
    TokenOwner,
    TokenPrimaryGroup,
    TokenDefaultDacl,
    TokenSource,
    TokenType,
    TokenImpersonationLevel,
    TokenStatistics,
    TokenRestrictedSids,
    TokenSessionId,
    TokenGroupsAndPrivileges,
    TokenSessionReference,
    TokenSandBoxInert,
    TokenAuditPolicy,
    TokenOrigin,
    TokenElevationType,
    TokenLinkedToken,
    TokenElevation,
    TokenHasRestrictions,
    TokenAccessInformation,
    TokenVirtualizationAllowed,
    TokenVirtualizationEnabled,
    TokenIntegrityLevel,
    TokenUIAccess,
    TokenMandatoryPolicy,
    TokenLogonSid,
    TokenIsAppContainer,
    TokenCapabilities,
    TokenAppContainerSid,
    TokenAppContainerNumber,
    TokenUserClaimAttributes,
    TokenDeviceClaimAttributes,
    TokenRestrictedUserClaimAttributes,
    TokenRestrictedDeviceClaimAttributes,
    TokenDeviceGroups,
    TokenRestrictedDeviceGroups,
    TokenSecurityAttributes,
    TokenIsRestricted,
    TokenProcessTrustLevel,
    TokenPrivateNameSpace,
    TokenSingletonAttributes,
    TokenBnoIsolation,
    MaxTokenInfoClass,
}<|MERGE_RESOLUTION|>--- conflicted
+++ resolved
@@ -843,7 +843,6 @@
 pub const THREAD_CREATE_FLAGS_BYPASS_PROCESS_FREEZE: u32 = 0x00000040; // NtCreateThreadEx only
 pub const THREAD_CREATE_FLAGS_INITIAL_THREAD: u32 = 0x00000080; // ?
 
-<<<<<<< HEAD
 /// Enables the use of standard input, output, and error handles.
 pub const STARTF_USESTDHANDLES: u32 = 0x00000100;
 /// Allows control over the window display using the wShowWindow member.
@@ -853,9 +852,6 @@
 
 // pub struct TokenInformationClass(pub i32);
 
-=======
-pub struct TokenInformationClass(pub i32);
->>>>>>> e534ef7c
 pub struct TokenAccessMask(pub u32);
 // pub const TOKEN_QUERY: TokenAccessMask = TokenAccessMask(8u32);
 pub const TOKEN_READ: TokenAccessMask = TokenAccessMask(131080u32);
