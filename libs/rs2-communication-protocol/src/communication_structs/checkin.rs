use crate::metadata::{Metadata, WithMetadata};
use crate::network_interface::NetworkInterface;
use serde::{Deserialize, Serialize};
use std::sync::Arc;

pub struct PartialCheckin {
<<<<<<< HEAD
	/// The OS name
	pub operative_system: String,
	/// The victim hostname
	pub hostname: String,
	/// The domain of the victim
	pub domain: String,
	/// The username of whose runs the agent
	pub username: String,
    /// The internal IP(s) of the victim (multiple network interfaces)
    pub network_interfaces: Vec<NetworkInterface>,
	/// The process ID of the agent
	pub process_id: i64,
	/// The parent process ID of the agent
	pub parent_process_id: i64,
	/// The process name of the agent
	pub process_name: String,
	/// The integrity level of the agent
	pub integrity_level: i16,
	/// The current working directory of the agent
	pub cwd: String,
=======
    /// The OS name
    pub operative_system: String,
    /// The victim hostname
    pub hostname: String,
    /// The domain of the victim
    pub domain: String,
    /// The username of whose runs the agent
    pub username: String,
    /// The internal IP(s) of the victim (multiple network interfaces)
    pub network_interfaces: Vec<NetworkInterface>,
    /// The process ID of the agent
    pub process_id: i64,
    /// The parent process ID of the agent
    pub parent_process_id: i64,
    /// The process name of the agent
    pub process_name: String,
    /// The integrity level of the agent
    pub integrity_level: i16,
    /// The current working directory of the agent
    pub cwd: String,
>>>>>>> 9efc6d13
}

/// The checkin struct used to check in the agent
#[derive(Serialize, Deserialize, PartialEq, Debug, Clone)]
pub struct Checkin {
<<<<<<< HEAD
	/// The OS name
	pub operative_system: String,
	/// The victim hostname
	pub hostname: String,
	/// The domain of the victim
	pub domain: String,
	/// The username of whose runs the agent
	pub username: String,
    /// The internal IP(s) of the victim (multiple network interfaces)
    pub network_interfaces: Vec<NetworkInterface>,
	/// The process ID of the agent
	pub process_id: i64,
	/// The parent process ID of the agent
	pub parent_process_id: i64,
	/// The process name of the agent
	pub process_name: String,
	/// The integrity level of the agent
	pub integrity_level: i16,
	/// The current working directory of the agent
	pub cwd: String,
	/// The metadata of the struct
	metadata: Option<Arc<Metadata>>,
}

impl Checkin {
	pub fn new(partial: PartialCheckin) -> Self {
		Self {
			operative_system: partial.operative_system,
			hostname: partial.hostname,
			domain: partial.domain,
			username: partial.username,
            network_interfaces: partial.network_interfaces,
			process_id: partial.process_id,
			parent_process_id: partial.parent_process_id,
			process_name: partial.process_name,
			integrity_level: partial.integrity_level,
			cwd: partial.cwd,
			metadata: None,
		}
	}
=======
    /// The OS name
    pub operative_system: String,
    /// The victim hostname
    pub hostname: String,
    /// The domain of the victim
    pub domain: String,
    /// The username of whose runs the agent
    pub username: String,
    /// The internal IP(s) of the victim (multiple network interfaces)
    pub network_interfaces: Vec<NetworkInterface>,
    /// The process ID of the agent
    pub process_id: i64,
    /// The parent process ID of the agent
    pub parent_process_id: i64,
    /// The process name of the agent
    pub process_name: String,
    /// The integrity level of the agent
    pub integrity_level: i16,
    /// The current working directory of the agent
    pub cwd: String,
    /// The metadata of the struct
    metadata: Option<Arc<Metadata>>,
}

impl Checkin {
    pub fn new(partial: PartialCheckin) -> Self {
        Self {
            operative_system: partial.operative_system,
            hostname: partial.hostname,
            domain: partial.domain,
            username: partial.username,
            network_interfaces: partial.network_interfaces,
            process_id: partial.process_id,
            parent_process_id: partial.parent_process_id,
            process_name: partial.process_name,
            integrity_level: partial.integrity_level,
            cwd: partial.cwd,
            metadata: None,
        }
    }
>>>>>>> 9efc6d13

	pub fn with_metadata(&mut self, metadata: Metadata) -> &mut Self {
		self.metadata = Some(Arc::new(metadata));
		self
	}
}

impl WithMetadata for Checkin {
	fn get_metadata(&self) -> Arc<Metadata> {
		self.metadata.as_ref().unwrap().clone()
	}
}

/// The checkin response struct
#[derive(Serialize, Deserialize, PartialEq, Debug, Clone)]
pub struct CheckinResponse {
	/// The unique identifier of the agent, required to poll for tasks
	pub id: String,
	/// The unix timestamp of the kill date, if any
	pub kill_date: Option<i64>,
	/// The working hours of for the current day (unix timestamp), if any
	pub working_hours: Option<Vec<Option<i64>>>,
	/// The agent polling interval in milliseconds
	pub polling_interval: i64,
	/// The agent polling jitter in milliseconds
	pub polling_jitter: i64,
}

#[cfg(test)]
mod tests {
	use super::*;

    #[test]
    fn test_checkin() {
        let mut checkin = Checkin::new(PartialCheckin {
            operative_system: "Windows".to_string(),
            hostname: "DESKTOP-PC".to_string(),
            domain: "WORKGROUP".to_string(),
            username: "user".to_string(),
            network_interfaces: Vec::new(),
            process_id: 1234,
            parent_process_id: 5678,
            process_name: "agent.exe".to_string(),
            integrity_level: 0,
            cwd: "C:\\Users\\Public\\rs2-agent.exe".to_string(),
        });

		let metadata = Metadata {
			request_id: "request_id".to_string(),
			command_id: "command_id".to_string(),
			agent_id: "agent_id".to_string(),
			path: None,
		};

		checkin.with_metadata(metadata);

		println!("{}", serde_json::to_string_pretty(&checkin).unwrap());
	}
}<|MERGE_RESOLUTION|>--- conflicted
+++ resolved
@@ -4,28 +4,6 @@
 use std::sync::Arc;
 
 pub struct PartialCheckin {
-<<<<<<< HEAD
-	/// The OS name
-	pub operative_system: String,
-	/// The victim hostname
-	pub hostname: String,
-	/// The domain of the victim
-	pub domain: String,
-	/// The username of whose runs the agent
-	pub username: String,
-    /// The internal IP(s) of the victim (multiple network interfaces)
-    pub network_interfaces: Vec<NetworkInterface>,
-	/// The process ID of the agent
-	pub process_id: i64,
-	/// The parent process ID of the agent
-	pub parent_process_id: i64,
-	/// The process name of the agent
-	pub process_name: String,
-	/// The integrity level of the agent
-	pub integrity_level: i16,
-	/// The current working directory of the agent
-	pub cwd: String,
-=======
     /// The OS name
     pub operative_system: String,
     /// The victim hostname
@@ -46,54 +24,11 @@
     pub integrity_level: i16,
     /// The current working directory of the agent
     pub cwd: String,
->>>>>>> 9efc6d13
 }
 
 /// The checkin struct used to check in the agent
 #[derive(Serialize, Deserialize, PartialEq, Debug, Clone)]
 pub struct Checkin {
-<<<<<<< HEAD
-	/// The OS name
-	pub operative_system: String,
-	/// The victim hostname
-	pub hostname: String,
-	/// The domain of the victim
-	pub domain: String,
-	/// The username of whose runs the agent
-	pub username: String,
-    /// The internal IP(s) of the victim (multiple network interfaces)
-    pub network_interfaces: Vec<NetworkInterface>,
-	/// The process ID of the agent
-	pub process_id: i64,
-	/// The parent process ID of the agent
-	pub parent_process_id: i64,
-	/// The process name of the agent
-	pub process_name: String,
-	/// The integrity level of the agent
-	pub integrity_level: i16,
-	/// The current working directory of the agent
-	pub cwd: String,
-	/// The metadata of the struct
-	metadata: Option<Arc<Metadata>>,
-}
-
-impl Checkin {
-	pub fn new(partial: PartialCheckin) -> Self {
-		Self {
-			operative_system: partial.operative_system,
-			hostname: partial.hostname,
-			domain: partial.domain,
-			username: partial.username,
-            network_interfaces: partial.network_interfaces,
-			process_id: partial.process_id,
-			parent_process_id: partial.parent_process_id,
-			process_name: partial.process_name,
-			integrity_level: partial.integrity_level,
-			cwd: partial.cwd,
-			metadata: None,
-		}
-	}
-=======
     /// The OS name
     pub operative_system: String,
     /// The victim hostname
@@ -134,38 +69,37 @@
             metadata: None,
         }
     }
->>>>>>> 9efc6d13
 
-	pub fn with_metadata(&mut self, metadata: Metadata) -> &mut Self {
-		self.metadata = Some(Arc::new(metadata));
-		self
-	}
+    pub fn with_metadata(&mut self, metadata: Metadata) -> &mut Self {
+        self.metadata = Some(Arc::new(metadata));
+        self
+    }
 }
 
 impl WithMetadata for Checkin {
-	fn get_metadata(&self) -> Arc<Metadata> {
-		self.metadata.as_ref().unwrap().clone()
-	}
+    fn get_metadata(&self) -> Arc<Metadata> {
+        self.metadata.as_ref().unwrap().clone()
+    }
 }
 
 /// The checkin response struct
 #[derive(Serialize, Deserialize, PartialEq, Debug, Clone)]
 pub struct CheckinResponse {
-	/// The unique identifier of the agent, required to poll for tasks
-	pub id: String,
-	/// The unix timestamp of the kill date, if any
-	pub kill_date: Option<i64>,
-	/// The working hours of for the current day (unix timestamp), if any
-	pub working_hours: Option<Vec<Option<i64>>>,
-	/// The agent polling interval in milliseconds
-	pub polling_interval: i64,
-	/// The agent polling jitter in milliseconds
-	pub polling_jitter: i64,
+    /// The unique identifier of the agent, required to poll for tasks
+    pub id: String,
+    /// The unix timestamp of the kill date, if any
+    pub kill_date: Option<i64>,
+    /// The working hours of for the current day (unix timestamp), if any
+    pub working_hours: Option<Vec<Option<i64>>>,
+    /// The agent polling interval in milliseconds
+    pub polling_interval: i64,
+    /// The agent polling jitter in milliseconds
+    pub polling_jitter: i64,
 }
 
 #[cfg(test)]
 mod tests {
-	use super::*;
+    use super::*;
 
     #[test]
     fn test_checkin() {
@@ -182,15 +116,15 @@
             cwd: "C:\\Users\\Public\\rs2-agent.exe".to_string(),
         });
 
-		let metadata = Metadata {
-			request_id: "request_id".to_string(),
-			command_id: "command_id".to_string(),
-			agent_id: "agent_id".to_string(),
-			path: None,
-		};
+        let metadata = Metadata {
+            request_id: "request_id".to_string(),
+            command_id: "command_id".to_string(),
+            agent_id: "agent_id".to_string(),
+            path: None,
+        };
 
-		checkin.with_metadata(metadata);
+        checkin.with_metadata(metadata);
 
-		println!("{}", serde_json::to_string_pretty(&checkin).unwrap());
-	}
+        println!("{}", serde_json::to_string_pretty(&checkin).unwrap());
+    }
 }