--- conflicted
+++ resolved
@@ -1,12 +1,5 @@
+pub mod communication_structs;
 pub mod communication_structs;
 pub mod error;
 pub mod magic_numbers;
-<<<<<<< HEAD
-pub mod communication_structs;
-pub mod network_interface;
-=======
-pub mod metadata;
-pub mod network_interface;
-pub mod protocol;
-pub mod sender;
->>>>>>> 9efc6d13
+pub mod network_interface;