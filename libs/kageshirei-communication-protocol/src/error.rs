<<<<<<< HEAD
use alloc::string::String;
use core::{
    error::Error as ErrorTrait,
    fmt::{Debug, Display, Formatter},
};
=======
use alloc::{boxed::Box, string::String};
use core::error::Error as ErrorTrait;
#[cfg(any(feature = "server", test))]
use core::fmt::{Debug, Display, Formatter};
>>>>>>> fb671d6f

#[derive(Clone, PartialEq, Eq)]
pub enum Format {
    /// No data have been provided.
    EmptyData,
    /// The data provided is invalid, it does not match the expected format.
    InvalidData,
    /// A generic error occurred.
    Generic(String),
}

#[cfg(any(feature = "server", test))]
impl Debug for Format {
    fn fmt(&self, f: &mut Formatter) -> core::fmt::Result {
        // Delegate to Display
        write!(f, "{}", self)
    }
}

#[cfg(any(feature = "server", test))]
impl Display for Format {
    fn fmt(&self, f: &mut Formatter) -> core::fmt::Result {
        #[expect(
            clippy::pattern_type_mismatch,
            reason = "Cannot dereference into the Display trait implementation"
        )]
        match self {
            Self::EmptyData => {
                write!(f, "No data have been provided.")
            },
            Self::InvalidData => {
                write!(
                    f,
                    "The data provided is invalid, it does not match the expected format."
                )
            },
            Self::Generic(e) => {
                write!(f, "A generic error occurred: {}", e)
            },
        }
    }
}

#[cfg(any(feature = "server", test))]
impl ErrorTrait for Format {}

#[derive(Clone, PartialEq, Eq)]
pub enum Protocol {
    // TODO: Check if the error variants are correct, probably they are not
    /// Error when trying to send data. Takes a parameter to indicate the reason.
    SendingError(Option<String>),
    /// Error when trying to receive data. Takes a parameter to indicate the reason.
    ReceivingError(Option<String>),
    /// Error when trying to initialize the protocol.
    InitializationError(String),
    /// A generic error occurred.
    Generic(String),
    /// Error when trying to connect to a server.
    ConnectionError,
    /// Error when trying to disconnect from a server.
    DisconnectionError,
    /// Error when trying to send a message to a server.
    MessageError,
    /// Error when trying to receive a message from a server.
    ReceiveMessageError,
}

#[cfg(any(feature = "server", test))]
impl Debug for Protocol {
    fn fmt(&self, f: &mut Formatter) -> core::fmt::Result {
        // Delegate to Display
        write!(f, "{}", self)
    }
}

#[cfg(any(feature = "server", test))]
impl Display for Protocol {
    fn fmt(&self, f: &mut Formatter) -> core::fmt::Result {
        #[expect(
            clippy::pattern_type_mismatch,
            reason = "Cannot dereference into the Display trait implementation"
        )]
        match self {
            Self::SendingError(reason) => {
                if let Some(reason) = reason {
                    write!(f, "Error when trying to send data: {}", reason)
                }
                else {
                    write!(f, "Error when trying to send data.")
                }
            },
            Self::ReceivingError(reason) => {
                if let Some(reason) = reason {
                    write!(f, "Error when trying to receive data: {}", reason)
                }
                else {
                    write!(f, "Error when trying to receive data.")
                }
            },
            Self::ConnectionError => {
                write!(f, "Error when trying to connect to a server.")
            },
            Self::DisconnectionError => {
                write!(f, "Error when trying to disconnect from a server.")
            },
            Self::MessageError => {
                write!(f, "Error when trying to send a message to a server.")
            },
            Self::ReceiveMessageError => {
                write!(f, "Error when trying to receive a message from a server.")
            },
            Self::InitializationError(reason_or_errored_fragment) => {
                write!(
                    f,
                    "Error when trying to initialize the protocol: {}",
                    reason_or_errored_fragment
                )
            },
            Self::Generic(e) => {
                write!(f, "A generic error occurred: {}", e)
            },
        }
    }
}

#[cfg(any(feature = "server", test))]
impl ErrorTrait for Protocol {}<|MERGE_RESOLUTION|>--- conflicted
+++ resolved
@@ -1,15 +1,7 @@
-<<<<<<< HEAD
 use alloc::string::String;
-use core::{
-    error::Error as ErrorTrait,
-    fmt::{Debug, Display, Formatter},
-};
-=======
-use alloc::{boxed::Box, string::String};
 use core::error::Error as ErrorTrait;
 #[cfg(any(feature = "server", test))]
 use core::fmt::{Debug, Display, Formatter};
->>>>>>> fb671d6f
 
 #[derive(Clone, PartialEq, Eq)]
 pub enum Format {
