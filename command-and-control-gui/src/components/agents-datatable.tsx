--- conflicted
+++ resolved
@@ -265,7 +265,6 @@
             fz={ "sm" }
             verticalAlign={ "center" }
             highlightOnHover
-<<<<<<< HEAD
             minHeight={200}
             maxHeight={600}
             noRecordsText={"No agents found"}
@@ -283,25 +282,6 @@
             selectionTrigger={"cell"}
             records={records as unknown as Agent[]}
             fetching={sessions.is_fetching}
-=======
-            minHeight={ 200 }
-            maxHeight={ 600 }
-            noRecordsText={ "No agents found" }
-            noRecordsIcon={ <IconBug size={ 30 }
-                                     className="mb-2"
-            /> }
-            sortStatus={ sortStatus }
-            onSortStatusChange={ setSortStatus }
-            sortIcons={ {
-                sorted:   <IconChevronUp size={ 14 } />,
-                unsorted: <IconSelector size={ 14 } />,
-            } }
-            selectedRecords={ selectedRecords }
-            onSelectedRecordsChange={ setSelectedRecords }
-            selectionTrigger={ "cell" }
-            records={ records }
-            fetching={ sessions.is_fetching }
->>>>>>> e534ef7c
             // @ts-ignore
             columns={ effectiveColumns }
             storeColumnsKey={ column_toggle_key }
